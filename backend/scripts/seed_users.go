package main

import (
	"context"
	"encoding/json"
	"fmt"
<<<<<<< HEAD
	"log"
	"os"
	"time"
=======
>>>>>>> 47267b99

	"github.com/careecodes/RentDaddy/internal/utils"

	//"github.com/careecodes/RentDaddy/internal/utils"
<<<<<<< HEAD

	"github.com/jackc/pgx/v5/pgxpool"
=======
	"log"
	"os"
	"time"
>>>>>>> 47267b99

	"github.com/jackc/pgx/v5/pgxpool"

	db "github.com/careecodes/RentDaddy/internal/db/generated"
	"github.com/clerk/clerk-sdk-go/v2"
	"github.com/clerk/clerk-sdk-go/v2/user"
	"github.com/go-faker/faker/v4"
)

type Role string

const (
	RoleTenant Role = "tenant"
	RoleAdmin  Role = "admin"
)

type ClerkUserPublicMetaData struct {
	DbId int32 `json:"db_id"`
	Role Role  `json:"role"`
}

type ClerkUserEntry struct {
	EmailAddresses []string        `json:"email_addresses"`
	FirstName      string          `json:"first_name"`
	LastName       string          `json:"last_name"`
	PublicMetaData json.RawMessage `json:"public_metadata"`
}

func main() {
	clerkSecretKey := os.Getenv("CLERK_SECRET_KEY")
	if clerkSecretKey == "" {
		log.Fatal("[SEED_USERS] CLERK_SECRET_KEY env required")
		return
	}

	clerk.SetKey(clerkSecretKey)
	ctx := context.Background()
	// CLerk 10 request per second
	rateLimitThreshold := 10
	userCount := 3

	// check if users already seeded
	pool, err := pgxpool.New(ctx, os.Getenv("PG_URL"))
	if err != nil {
		log.Printf("[SEED_USERS] Error initializing pg: %v", err)
		return
	}
	defer pool.Close()

	row := pool.QueryRow(ctx, "SELECT COUNT(*) FROM users WHERE role = $1", db.RoleTenant)
	var count int
	var adminUser *clerk.User
	if err := row.Scan(&count); err != nil {
		log.Printf("[SEED_USERS] Error counting users: %v", err)
		return
	}
	if count > 90 {
		log.Printf("[SEED_USERS] Users already seeded: %d", count)
		return
	}
	log.Printf("[SEED_USERS] Starting %d users", userCount)

	adminUser, err = createAdmin(ctx)
	if err != nil {
		log.Printf("[SEED_USERS] Error seeding admin: %v", err)
		return

	}

	for i := 0; i < userCount; i++ {
		if err := createTenant(ctx); err != nil {
			log.Printf("[SEED_USERS] Error seeding user %d: %v", i+1, err)
		}

		if userCount+1 > rateLimitThreshold {
			time.Sleep(2 * time.Second)
		}
	}

	log.Printf("[SEED_USERS] Finished seeding %d users", userCount)
	log.Printf("[SEED_USERS] The admin user is %s", adminUser.ID)

	log.Println("[SEED_USERS] Waiting for clerk to sync")
	time.Sleep(6 * time.Second)

	qString := fmt.Sprintf(`SELECT id FROM users WHERE clerk_id = '%s' AND role = 'admin'`, adminUser.ID)

	aUser := pool.QueryRow(ctx, qString)
	var aID int
	if err := aUser.Scan(&aID); err != nil {
		log.Printf("[SEED_USERS] Error getting adminUser: %v", err)
		return
	}

	queries := db.New(pool)

	err = utils.SeedDB(queries, pool, int32(aID))
	if err != nil {
		log.Printf("[SEED_USERS] Error seeding db: %v", err)
		return
	}
	log.Println("[SEED_USERS] Finished seeding db")
}

func createAdmin(ctx context.Context) (*clerk.User, error) {
	userMetadata := ClerkUserPublicMetaData{
		DbId: 0,
		Role: RoleAdmin,
	}
	metadataBytes, err := json.Marshal(userMetadata)
	if err != nil {
		return nil, err
	}
	metadataRaw := json.RawMessage(metadataBytes)

	userEntry := ClerkUserEntry{
		EmailAddresses: []string{faker.Email()},
		FirstName:      faker.FirstName(),
		LastName:       faker.LastName(),
		PublicMetaData: metadataRaw,
	}

	adminUser, err := user.Create(ctx, &user.CreateParams{
		EmailAddresses: &userEntry.EmailAddresses,
		FirstName:      &userEntry.FirstName,
		LastName:       &userEntry.LastName,
		PublicMetadata: &userEntry.PublicMetaData,
	})
	if err != nil {
		return nil, err
	}
	return adminUser, nil
}

func createTenant(ctx context.Context) error {
	userMetadata := ClerkUserPublicMetaData{
		DbId: 0,
		Role: RoleTenant,
	}
	metadataBytes, err := json.Marshal(userMetadata)
	if err != nil {
		return err
	}
	metadataRaw := json.RawMessage(metadataBytes)

	userEntry := ClerkUserEntry{
		EmailAddresses: []string{faker.Email()},
		FirstName:      faker.FirstName(),
		LastName:       faker.LastName(),
		PublicMetaData: metadataRaw,
	}

	_, err = user.Create(ctx, &user.CreateParams{
		EmailAddresses: &userEntry.EmailAddresses,
		FirstName:      &userEntry.FirstName,
		LastName:       &userEntry.LastName,
		PublicMetadata: &userEntry.PublicMetaData,
	})
	if err != nil {
		return err
	}

	return nil
}<|MERGE_RESOLUTION|>--- conflicted
+++ resolved
@@ -4,24 +4,15 @@
 	"context"
 	"encoding/json"
 	"fmt"
-<<<<<<< HEAD
 	"log"
 	"os"
 	"time"
-=======
->>>>>>> 47267b99
+
 
 	"github.com/careecodes/RentDaddy/internal/utils"
 
 	//"github.com/careecodes/RentDaddy/internal/utils"
-<<<<<<< HEAD
 
-	"github.com/jackc/pgx/v5/pgxpool"
-=======
-	"log"
-	"os"
-	"time"
->>>>>>> 47267b99
 
 	"github.com/jackc/pgx/v5/pgxpool"
 
