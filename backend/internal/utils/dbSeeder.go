--- conflicted
+++ resolved
@@ -45,12 +45,8 @@
 	return statuses[rand.Intn(len(statuses))]
 }
 
-<<<<<<< HEAD
 func createWorkOrders(queries *db.Queries, user db.User, ctx context.Context) error {
 
-=======
-func createWorkOrders(queries *db.Queries, user db.User) error {
->>>>>>> e23615a6
 	for i := 0; i < 12; i++ {
 		order, err := queries.CreateWorkOrder(context.Background(), db.CreateWorkOrderParams{
 			CreatedBy:   user.ID,
@@ -59,11 +55,7 @@
 			Description: faker.Paragraph(),
 		})
 		if err != nil {
-<<<<<<< HEAD
 			return errors.New(fmt.Sprintf("[SEEDER] error creating work order: %v", err.Error()))
-=======
-			return err
->>>>>>> e23615a6
 		}
 		log.Println("[SEEDER] work order created", order.ID)
 	}
@@ -79,14 +71,17 @@
 			Category:    RandomComplaintCategory(),
 			Title:       faker.Sentence(),
 			Description: faker.Paragraph(),
+	for i := 0; i < 7; i++ {
+		complaint, err := queries.CreateComplaint(ctx, db.CreateComplaintParams{
+			CreatedBy:   user.ID,
+			Category:    RandomComplaintCategory(),
+			Title:       faker.Sentence(),
+			Description: faker.Paragraph(),
 		})
 		if err != nil {
-<<<<<<< HEAD
 			return errors.New(fmt.Sprintf("[SEEDER] error creating complaint: %v", err.Error()))
-=======
-			return err
->>>>>>> e23615a6
 		}
+		log.Println("[SEEDER] complaint created successfully", complaint.ID)
 		log.Println("[SEEDER] complaint created successfully", complaint.ID)
 	}
 
@@ -94,8 +89,6 @@
 	return nil
 }
 
-<<<<<<< HEAD
-=======
 func createLockers(queries *db.Queries, tenants []db.ListUsersByRoleRow, ctx context.Context) error {
 	for tenant := range tenants {
 		// create 2 lockers for each tenant
@@ -112,7 +105,6 @@
 	return nil
 }
 
->>>>>>> e23615a6
 func SeedDB(queries *db.Queries, pool *pgxpool.Pool, adminID int32) error {
 	ctx := context.Background()
 
@@ -154,15 +146,14 @@
 			return errors.New("[SEEDER] error seeding user: " + err.Error())
 		}
 
-<<<<<<< HEAD
 		err := createWorkOrders(queries, u, ctx)
-=======
-		err := createWorkOrders(queries, u)
->>>>>>> e23615a6
 		if err != nil {
 			return errors.New("[SEEDER] error creating work orders: " + err.Error())
 		}
 
+		err = createComplaints(queries, u, ctx)
+		if err != nil {
+			return errors.New("[SEEDER] error creating complaints: " + err.Error())
 		err = createComplaints(queries, u, ctx)
 		if err != nil {
 			return errors.New("[SEEDER] error creating complaints: " + err.Error())
