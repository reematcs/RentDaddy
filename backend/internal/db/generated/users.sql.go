--- conflicted
+++ resolved
@@ -18,40 +18,19 @@
     last_name,
     email,
     phone,
-<<<<<<< HEAD
-    role,
-    last_login,
-    updated_at,
-    created_at
-) VALUES (
-    $1, $2, $3, $4, $5, $6, $7, $8, $9
-=======
     role
 ) VALUES (
     $1, $2, $3, $4, $5, $6
->>>>>>> 1aa91423
 ) RETURNING id, clerk_id, first_name, last_name, email, phone, role, created_at
 `
 
 type CreateUserParams struct {
-<<<<<<< HEAD
-	ClerkID   string           `json:"clerk_id"`
-	FirstName string           `json:"first_name"`
-	LastName  string           `json:"last_name"`
-	Email     string           `json:"email"`
-	Phone     pgtype.Text      `json:"phone"`
-	Role      Role             `json:"role"`
-	LastLogin pgtype.Timestamp `json:"last_login"`
-	UpdatedAt pgtype.Timestamp `json:"updated_at"`
-	CreatedAt pgtype.Timestamp `json:"created_at"`
-=======
 	ClerkID   string      `json:"clerk_id"`
 	FirstName string      `json:"first_name"`
 	LastName  string      `json:"last_name"`
 	Email     string      `json:"email"`
 	Phone     pgtype.Text `json:"phone"`
 	Role      Role        `json:"role"`
->>>>>>> 1aa91423
 }
 
 type CreateUserRow struct {
@@ -73,12 +52,6 @@
 		arg.Email,
 		arg.Phone,
 		arg.Role,
-<<<<<<< HEAD
-		arg.LastLogin,
-		arg.UpdatedAt,
-		arg.CreatedAt,
-=======
->>>>>>> 1aa91423
 	)
 	var i CreateUserRow
 	err := row.Scan(
