--- conflicted
+++ resolved
@@ -48,15 +48,11 @@
 CREATE TABLE IF NOT EXISTS "parking_permits"
 (
     "id"            BIGINT GENERATED ALWAYS AS IDENTITY PRIMARY KEY,
-<<<<<<< HEAD
     "license_plate" TEXT          NULL,
     "car_make"      TEXT          NULL,
     "car_color"     TEXT          NULL,
     "available"     BOOLEAN       NOT NULL DEFAULT true,
     "created_by"    BIGINT        NULL,
-=======
-    "created_by"    BIGINT                         NOT NULL,
->>>>>>> 62ff18e8
     "updated_at"    TIMESTAMP(0) DEFAULT now(),
     "expires_at"    TIMESTAMP(0)  NULL
 );
@@ -182,4 +178,4 @@
 ALTER TABLE "work_orders"
     ADD CONSTRAINT "workorder_created_by_foreign" FOREIGN KEY ("created_by") REFERENCES "users" ("id");
 ALTER TABLE "leases"
-    ADD CONSTRAINT "lease_landlord_foreign" FOREIGN KEY ("landlord_id") REFERENCES "users" ("id");+    ADD CONSTRAINT "lease_landlord_foreign" FOREIGN KEY ("landlord_id") REFERENCES "users" ("id");
