SET time zone 'UTC';
CREATE TYPE "Complaint_Category" AS ENUM (
    'maintenance',
    'noise',
    'security',
    'parking',
    'neighbor',
    'trash',
    'internet',
    'lease',
    'natural_disaster',
    'other'
    );
CREATE TYPE "Status" AS ENUM (
    'open',
    'in_progress',
    'resolved',
    'closed'
    );
CREATE TYPE "Type" AS ENUM (
    'lease_agreement',
    'amendment',
    'extension',
    'termination',
    'addendum'
    );
CREATE TYPE "Lease_Status" AS ENUM (
    'draft',
    'pending_tenant_approval',
    'pending_landlord_approval',
    'active',
    'expired',
    'terminated',
    'renewed'
    );
CREATE TYPE "Compliance_Status" AS ENUM (
    'pending_review',
    'compliant',
    'non_compliant',
    'exempted'
    );
CREATE TYPE "Work_Category" AS ENUM (
    'plumbing',
    'electric',
    'carpentry',
    'hvac',
    'other'
    );
CREATE TABLE IF NOT EXISTS "parking_permits"
(
    "id"            BIGINT GENERATED ALWAYS AS IDENTITY PRIMARY KEY,
    "permit_number" BIGINT       NOT NULL,
    "created_by"    BIGINT       NOT NULL,
    "updated_at"    TIMESTAMP(0) DEFAULT now(),
    "expires_at"    TIMESTAMP(0) NOT NULL
);

COMMENT ON COLUMN "parking_permits"."expires_at" IS '5 days long';
CREATE TABLE IF NOT EXISTS "complaints"
(
    "id"               BIGINT GENERATED ALWAYS AS IDENTITY PRIMARY KEY,
    "complaint_number" BIGINT               NOT NULL,
    "created_by"       BIGINT               NOT NULL,
    "category"         "Complaint_Category" NOT NULL DEFAULT "Complaint_Category" 'other',
    "title"            VARCHAR              NOT NULL,
    "description"      TEXT                 NOT NULL,
    "unit_number"      SMALLINT             NOT NULL,
    "status"           "Status"             NOT NULL DEFAULT "Status" 'open',
    "updated_at"       TIMESTAMP(0)                  DEFAULT now(),
    "created_at"       TIMESTAMP(0)                  DEFAULT now()
);

CREATE TABLE IF NOT EXISTS "work_orders"
(
    "id"           BIGINT GENERATED ALWAYS AS IDENTITY PRIMARY KEY,
    "created_by"   BIGINT          NOT NULL,
    "order_number" BIGINT          NOT NULL,
    "category"     "Work_Category" NOT NULL,
    "title"        VARCHAR         NOT NULL,
    "description"  TEXT            NOT NULL,
    "unit_number"  SMALLINT        NOT NULL,
    "status"       "Status"        NOT NULL DEFAULT "Status" 'open',
    "updated_at"   TIMESTAMP(0)             DEFAULT now(),
    "created_at"   TIMESTAMP(0)             DEFAULT now()
);

CREATE TYPE "Account_Status" AS ENUM ('active', 'inactive', 'suspended');
CREATE TYPE "Role" AS ENUM ('tenant', 'admin');
CREATE TABLE IF NOT EXISTS "users"
(
    "id"            BIGINT GENERATED ALWAYS AS IDENTITY PRIMARY KEY,
    "clerk_id"      TEXT                           NOT NULL, -- Clerk ID's "user_2u9IV7xs5cUaYv2MsGH3pcI5hzK" cannot be converted to UUID format
    "first_name"    VARCHAR                        NOT NULL,
    "last_name"     VARCHAR                        NOT NULL,
    "email"         VARCHAR                        NOT NULL,
    "phone"         VARCHAR                        NULL,
    "image_url"     TEXT                           NULL, --Avatar picture
    "unit_number"   SMALLINT                       NULL,
    "role"          "Role"                         NOT NULL DEFAULT "Role" 'tenant',
    "status"        "Account_Status"               NOT NULL DEFAULT "Account_Status" 'active',
    "updated_at"    TIMESTAMP(0) WITHOUT TIME ZONE NOT NULL,
    "created_at"    TIMESTAMP(0) WITHOUT TIME ZONE NOT NULL
);
CREATE INDEX "user_clerk_id_index" ON "users" ("clerk_id");
CREATE INDEX "user_unit_number_index" ON "users" ("unit_number");

COMMENT ON COLUMN "users"."clerk_id" IS 'provided by Clerk';
CREATE TABLE IF NOT EXISTS "apartments"
(
    "id"               BIGINT GENERATED ALWAYS AS IDENTITY PRIMARY KEY,
    "unit_number"      SMALLINT                       NOT NULL,
    "price"            NUMERIC(10, 2)                 NOT NULL,
    "size"             SMALLINT                       NOT NULL,
    "management_id"    BIGINT                         NOT NULL,
    "availability"     BOOLEAN                        NOT NULL DEFAULT false,
    "lease_id"         BIGINT                        ,
    "updated_at"       TIMESTAMP(0) WITHOUT TIME ZONE NOT NULL,
    "created_at"       TIMESTAMP(0) WITHOUT TIME ZONE NOT NULL
);
CREATE INDEX "apartment_unit_number_index" ON "apartments" ("unit_number");

COMMENT ON COLUMN "apartments"."unit_number" IS 'describes as <building><floor><door> -> 2145';


CREATE TABLE IF NOT EXISTS "leases"
(
    "id"               BIGSERIAL PRIMARY KEY,
<<<<<<< HEAD
    "lease_version"     BIGINT  NOT NULL,
=======
    "lease_number"     BIGINT  NOT NULL,
>>>>>>> df3cf875
    "external_doc_id"  TEXT           NOT NULL UNIQUE, -- Maps to Documenso's externalId
    "lease_pdf"        BYTEA         NOT NULL,
    "tenant_id"        BIGINT         NOT NULL REFERENCES users (id),
    "landlord_id"      BIGINT         NOT NULL REFERENCES users (id),
    "apartment_id"     BIGINT         NOT NULL ,
    "lease_start_date" DATE           NOT NULL,
    "lease_end_date"   DATE           NOT NULL,
    "rent_amount"      DECIMAL(10, 2) NOT NULL,
    "status"            "Lease_Status" NOT NULL DEFAULT 'active',
    "created_by"       BIGINT         NOT NULL,
    "updated_by"       BIGINT         NOT NULL,
    "created_at"       TIMESTAMP(0)            DEFAULT now(),
    "updated_at"       TIMESTAMP(0)            DEFAULT now(),
    "previous_lease_id" BIGINT REFERENCES leases(id)

);

CREATE INDEX "lease_lease_number_index" ON "leases" ("lease_number");
CREATE INDEX "lease_apartment_id_index" ON "leases" ("apartment_id");

CREATE TABLE IF NOT EXISTS "lockers"
(
    "id"          BIGINT GENERATED ALWAYS AS IDENTITY PRIMARY KEY,
    "access_code" varchar,
    "in_use"      BOOLEAN NOT NULL DEFAULT false,
    "user_id"     BIGINT
);

ALTER TABLE "lockers"
    ADD CONSTRAINT "user_id_foreign" FOREIGN KEY ("user_id") REFERENCES "users" ("id");
CREATE TABLE IF NOT EXISTS "apartment_tenants"
(
    "apartment_id" BIGINT NOT NULL,
    "tenant_id"    BIGINT NOT NULL,
    PRIMARY KEY ("apartment_id", "tenant_id"),
    FOREIGN KEY ("apartment_id") REFERENCES "apartments" ("id"),
    FOREIGN KEY ("tenant_id") REFERENCES "users" ("id")
);
CREATE TABLE IF NOT EXISTS "lease_tenants"
(
    "lease_id"  BIGINT NOT NULL,
    "tenant_id" BIGINT NOT NULL,
    PRIMARY KEY ("lease_id", "tenant_id"),
    FOREIGN KEY ("lease_id") REFERENCES "leases" ("id"),
    FOREIGN KEY ("tenant_id") REFERENCES "users" ("id")
);
ALTER TABLE "parking_permits"
    ADD CONSTRAINT "parking_permit_created_by_foreign" FOREIGN KEY ("created_by") REFERENCES "users" ("id");
ALTER TABLE "apartments"
    ADD CONSTRAINT "apartment_management_id_foreign" FOREIGN KEY ("management_id") REFERENCES "users" ("id");
ALTER TABLE "leases"
    ADD CONSTRAINT "lease_created_by_foreign" FOREIGN KEY ("created_by") REFERENCES "users" ("id");
ALTER TABLE "complaints"
    ADD CONSTRAINT "complaint_created_by_foreign" FOREIGN KEY ("created_by") REFERENCES "users" ("id");
ALTER TABLE "leases"
    ADD CONSTRAINT "lease_apartment_id_foreign" FOREIGN KEY ("apartment_id") REFERENCES "apartments" ("id");
ALTER TABLE "leases"
    ADD CONSTRAINT "lease_updated_by_foreign" FOREIGN KEY ("updated_by") REFERENCES "users" ("id");
ALTER TABLE "work_orders"
    ADD CONSTRAINT "workorder_created_by_foreign" FOREIGN KEY ("created_by") REFERENCES "users" ("id");
ALTER TABLE "leases"
    ADD CONSTRAINT "lease_landlord_foreign" FOREIGN KEY ("landlord_id") REFERENCES "users" ("id");


-- Add a landlord record 
INSERT INTO users (
  id, clerk_id, first_name, last_name, email, phone, unit_number, role, status, created_at, updated_at
) OVERRIDING SYSTEM VALUE VALUES (
  100, 'user_2u69YK0HAf07yrNmOd1rpjNmyEr', 'First', 'Landlord', 'wrldconnect1@gmail.com', '+15559876543', NULL, 'admin', 'active', NOW(), NOW()
);


-- Insert statements for users with active leases
INSERT INTO users (
  id, clerk_id, first_name, last_name, email, phone, unit_number, role, status, created_at, updated_at
) OVERRIDING SYSTEM VALUE VALUES
  (2, 'user_james1', 'James', 'Smith', 'james.smith@example.com', '+15551234002', 212, 'tenant', 'active', NOW(), NOW()),
  (3, 'user_diego1', 'Diego', 'Lewis', 'diego.lewis@example.com', '+15551234003', 466, 'tenant', 'active', NOW(), NOW()),
  (4, 'user_hector1', 'Hector', 'Wilson', 'hector.wilson@example.com', '+15551234004', 179, 'tenant', 'active', NOW(), NOW()),
  (5, 'user_charlie1', 'Charlie', 'Davis', 'charlie.davis@example.com', '+15551234005', 378, 'tenant', 'active', NOW(), NOW()),
  (6, 'user_jj1', 'JJ', 'SchraderBachar', 'jj.schrader@example.com', '+15551234006', 333, 'tenant', 'active', NOW(), NOW()),
  (7, 'user_malik1', 'Malik', 'Johnson', 'malik.johnson@example.com', '+15551234007', 299, 'tenant', 'active', NOW(), NOW()),
  (8, 'user_john1', 'John', 'Doe', 'john.doe@example.com', '+15551234008', 101, 'tenant', 'active', NOW(), NOW()),
  (9, 'user_emily1', 'Emily', 'Wildaughter', 'emily.wildaughter@example.com', '+15551234009', 310, 'tenant', 'active', NOW(), NOW()),
  (10, 'user_planter1', 'Planter', 'Lewis', 'planter.lewis@example.com', '+15551234010', 180, 'tenant', 'active', NOW(), NOW()),
  (11, 'user_unfrank1', 'Unfrank', 'Thomas', 'unfrank.thomas@example.com', '+15551234011', 222, 'tenant', 'active', NOW(), NOW()),
  (12, 'user_henry1', 'Henry', 'Clark', 'henry.clark@example.com', '+15551234012', 199, 'tenant', 'active', NOW(), NOW()),
  (13, 'user_danny1', 'Danny', 'Thompson', 'danny.thompson@example.com', '+15551234013', 205, 'tenant', 'active', NOW(), NOW()),
  (14, 'user_dennis1', 'Dennis', 'Garcia', 'dennis.garcia@example.com', '+15551234014', 299, 'tenant', 'active', NOW(), NOW()),
  (15, 'user_yoon1', 'Yoon', 'Soon', 'yoon.soon@example.com', '+15551234015', 305, 'tenant', 'active', NOW(), NOW());


-- Insert statements for users with future leases
INSERT INTO users (
  id, clerk_id, first_name, last_name, email, phone, unit_number, role, status, created_at, updated_at
) OVERRIDING SYSTEM VALUE VALUES
  (1, 'user_grace1', 'Grace', 'Hall', 'reem@reemock.com', '+15551234001', 218, 'tenant', 'active', NOW(), NOW()),
  (16, 'user_samantha1', 'Samantha', 'Green', 'samantha.green@example.com', '+15551234016', 410, 'tenant', 'active', NOW(), NOW()),
  (17, 'user_liam1', 'Liam', 'Carter', 'liam.carter@example.com', '+15551234017', 509, 'tenant', 'active', NOW(), NOW()),
  (18, 'user_evelyn1', 'Evelyn', 'Adams', 'evelyn.adams@example.com', '+15551234018', 601, 'tenant', 'active', NOW(), NOW());



-- Insert statements for available apartments 
INSERT INTO apartments (
 id, unit_number, price, size, management_id, availability, lease_id, updated_at, created_at
) OVERRIDING SYSTEM VALUE VALUES
(10, 101, 1500.00, 650, 100, true, NULL, NOW(), NOW()),
(11, 102, 1750.00, 750, 100, true, NULL, NOW(), NOW()),
(12, 201, 2200.00, 950, 100, true, NULL, NOW(), NOW()),
(13, 202, 2300.00, 1000, 100, true, NULL, NOW(), NOW()),
(14, 301, 2800.00, 1200, 100, true, NULL, NOW(), NOW()),
(15, 302, 2950.00, 1250, 100, true, NULL, NOW(), NOW());

-- Insert statements for unavailable apartments 
INSERT INTO apartments (
  id, unit_number, price, size, management_id, availability, lease_id, updated_at, created_at
) OVERRIDING SYSTEM VALUE VALUES
  (16, 410, 2100.00, 880, 100, false, NULL, NOW(), NOW()),  -- Samantha Green
  (17, 509, 1850.00, 800, 100, false, NULL, NOW(), NOW()),  -- Liam Carter
  (18, 601, 1950.00, 850, 100, false, NULL, NOW(), NOW());  -- Evelyn Adams


-- Insert statements for leases starting after 10 days
INSERT INTO leases (
<<<<<<< HEAD
  id, lease_version, external_doc_id, lease_pdf, tenant_id, landlord_id, apartment_id, 
=======
  id, lease_number, external_doc_id, lease_pdf, tenant_id, landlord_id, apartment_id, 
>>>>>>> df3cf875
  lease_start_date, lease_end_date, rent_amount, status, created_by, updated_by, created_at, updated_at
) OVERRIDING SYSTEM VALUE VALUES
  (16, 1, 'doc_lease_16', decode('','hex'), 16, 100, 16, '2025-03-30', '2026-03-30', 2100.00, 'draft', 100, 100, NOW(), NOW()),
  (17, 1, 'doc_lease_17', decode('','hex'), 17, 100, 17, '2025-04-05', '2026-04-05', 1850.00, 'draft', 100, 100, NOW(), NOW()),
  (18, 1, 'doc_lease_18', decode('','hex'), 18, 100, 18, '2025-04-10', '2026-04-10', 1950.00, 'draft', 100, 100, NOW(), NOW());


-- Looping test cases over apartments and tenants with rotating test emails

-- Apartments 10-12: leases ending today (for termination testing)
<<<<<<< HEAD
INSERT INTO leases (id, lease_version, external_doc_id, lease_pdf, tenant_id, landlord_id, apartment_id,
=======
INSERT INTO leases (id, lease_number, external_doc_id, lease_pdf, tenant_id, landlord_id, apartment_id,
>>>>>>> df3cf875
  lease_start_date, lease_end_date, rent_amount, status, created_by, updated_by, created_at, updated_at)
VALUES
-- Lease ending today
(100, 1, 'doc_100', decode('', 'hex'), 2, 100, 10, CURRENT_DATE - INTERVAL '1 year', CURRENT_DATE, 1500.00, 'active', 100, 100, NOW(), NOW()),
(101, 1, 'doc_101', decode('', 'hex'), 3, 100, 11, CURRENT_DATE - INTERVAL '1 year', CURRENT_DATE, 1750.00, 'active', 100, 100, NOW(), NOW()),
(102, 1, 'doc_102', decode('', 'hex'), 4, 100, 12, CURRENT_DATE - INTERVAL '1 year', CURRENT_DATE, 2200.00, 'active', 100, 100, NOW(), NOW());

-- Apartments 13–15: expired leases (for renewal testing)
<<<<<<< HEAD
INSERT INTO leases (id, lease_version, external_doc_id, lease_pdf, tenant_id, landlord_id, apartment_id,
=======
INSERT INTO leases (id, lease_number, external_doc_id, lease_pdf, tenant_id, landlord_id, apartment_id,
>>>>>>> df3cf875
  lease_start_date, lease_end_date, rent_amount, status, created_by, updated_by, created_at, updated_at)
VALUES
(103, 1, 'doc_103', decode('', 'hex'), 5, 100, 13, CURRENT_DATE - INTERVAL '2 year', CURRENT_DATE - INTERVAL '1 year', 2300.00, 'expired', 100, 100, NOW(), NOW()),
(104, 1, 'doc_104', decode('', 'hex'), 6, 100, 14, CURRENT_DATE - INTERVAL '2 year', CURRENT_DATE - INTERVAL '1 year', 2800.00, 'expired', 100, 100, NOW(), NOW()),
(105, 1, 'doc_105', decode('', 'hex'), 7, 100, 15, CURRENT_DATE - INTERVAL '2 year', CURRENT_DATE - INTERVAL '1 year', 2950.00, 'expired', 100, 100, NOW(), NOW());

-- Apartments 16–18: future leases (for creation success test)
<<<<<<< HEAD
INSERT INTO leases (id, lease_version, external_doc_id, lease_pdf, tenant_id, landlord_id, apartment_id,
=======
INSERT INTO leases (id, lease_number, external_doc_id, lease_pdf, tenant_id, landlord_id, apartment_id,
>>>>>>> df3cf875
  lease_start_date, lease_end_date, rent_amount, status, created_by, updated_by, created_at, updated_at)
VALUES
(106, 1, 'doc_106', decode('', 'hex'), 8, 100, 16, CURRENT_DATE + INTERVAL '10 days', CURRENT_DATE + INTERVAL '1 year', 2100.00, 'pending_tenant_approval', 100, 100, NOW(), NOW()),
(107, 1, 'doc_107', decode('', 'hex'), 9, 100, 17, CURRENT_DATE + INTERVAL '15 days', CURRENT_DATE + INTERVAL '1 year', 1850.00, 'pending_tenant_approval', 100, 100, NOW(), NOW()),
(108, 1, 'doc_108', decode('', 'hex'), 10, 100, 18, CURRENT_DATE + INTERVAL '20 days', CURRENT_DATE + INTERVAL '1 year', 1950.00, 'pending_tenant_approval', 100, 100, NOW(), NOW());<|MERGE_RESOLUTION|>--- conflicted
+++ resolved
@@ -125,11 +125,7 @@
 CREATE TABLE IF NOT EXISTS "leases"
 (
     "id"               BIGSERIAL PRIMARY KEY,
-<<<<<<< HEAD
-    "lease_version"     BIGINT  NOT NULL,
-=======
     "lease_number"     BIGINT  NOT NULL,
->>>>>>> df3cf875
     "external_doc_id"  TEXT           NOT NULL UNIQUE, -- Maps to Documenso's externalId
     "lease_pdf"        BYTEA         NOT NULL,
     "tenant_id"        BIGINT         NOT NULL REFERENCES users (id),
@@ -255,11 +251,7 @@
 
 -- Insert statements for leases starting after 10 days
 INSERT INTO leases (
-<<<<<<< HEAD
-  id, lease_version, external_doc_id, lease_pdf, tenant_id, landlord_id, apartment_id, 
-=======
   id, lease_number, external_doc_id, lease_pdf, tenant_id, landlord_id, apartment_id, 
->>>>>>> df3cf875
   lease_start_date, lease_end_date, rent_amount, status, created_by, updated_by, created_at, updated_at
 ) OVERRIDING SYSTEM VALUE VALUES
   (16, 1, 'doc_lease_16', decode('','hex'), 16, 100, 16, '2025-03-30', '2026-03-30', 2100.00, 'draft', 100, 100, NOW(), NOW()),
@@ -270,11 +262,7 @@
 -- Looping test cases over apartments and tenants with rotating test emails
 
 -- Apartments 10-12: leases ending today (for termination testing)
-<<<<<<< HEAD
-INSERT INTO leases (id, lease_version, external_doc_id, lease_pdf, tenant_id, landlord_id, apartment_id,
-=======
 INSERT INTO leases (id, lease_number, external_doc_id, lease_pdf, tenant_id, landlord_id, apartment_id,
->>>>>>> df3cf875
   lease_start_date, lease_end_date, rent_amount, status, created_by, updated_by, created_at, updated_at)
 VALUES
 -- Lease ending today
@@ -283,11 +271,7 @@
 (102, 1, 'doc_102', decode('', 'hex'), 4, 100, 12, CURRENT_DATE - INTERVAL '1 year', CURRENT_DATE, 2200.00, 'active', 100, 100, NOW(), NOW());
 
 -- Apartments 13–15: expired leases (for renewal testing)
-<<<<<<< HEAD
-INSERT INTO leases (id, lease_version, external_doc_id, lease_pdf, tenant_id, landlord_id, apartment_id,
-=======
 INSERT INTO leases (id, lease_number, external_doc_id, lease_pdf, tenant_id, landlord_id, apartment_id,
->>>>>>> df3cf875
   lease_start_date, lease_end_date, rent_amount, status, created_by, updated_by, created_at, updated_at)
 VALUES
 (103, 1, 'doc_103', decode('', 'hex'), 5, 100, 13, CURRENT_DATE - INTERVAL '2 year', CURRENT_DATE - INTERVAL '1 year', 2300.00, 'expired', 100, 100, NOW(), NOW()),
@@ -295,11 +279,7 @@
 (105, 1, 'doc_105', decode('', 'hex'), 7, 100, 15, CURRENT_DATE - INTERVAL '2 year', CURRENT_DATE - INTERVAL '1 year', 2950.00, 'expired', 100, 100, NOW(), NOW());
 
 -- Apartments 16–18: future leases (for creation success test)
-<<<<<<< HEAD
-INSERT INTO leases (id, lease_version, external_doc_id, lease_pdf, tenant_id, landlord_id, apartment_id,
-=======
 INSERT INTO leases (id, lease_number, external_doc_id, lease_pdf, tenant_id, landlord_id, apartment_id,
->>>>>>> df3cf875
   lease_start_date, lease_end_date, rent_amount, status, created_by, updated_by, created_at, updated_at)
 VALUES
 (106, 1, 'doc_106', decode('', 'hex'), 8, 100, 16, CURRENT_DATE + INTERVAL '10 days', CURRENT_DATE + INTERVAL '1 year', 2100.00, 'pending_tenant_approval', 100, 100, NOW(), NOW()),
