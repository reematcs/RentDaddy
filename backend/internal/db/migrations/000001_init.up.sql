SET time zone 'UTC';
CREATE TYPE "Complaint_Category" AS ENUM (
    'maintenance',
    'noise',
    'security',
    'parking',
    'neighbor',
    'trash',
    'internet',
    'lease',
    'natural_disaster',
    'other'
    );
CREATE TYPE "Status" AS ENUM (
    'open',
    'in_progress',
    'resolved',
    'closed'
    );
CREATE TYPE "Type" AS ENUM (
    'lease_agreement',
    'amendment',
    'extension',
    'termination',
    'addendum'
    );
CREATE TYPE "Lease_Status" AS ENUM (
    'draft',
    'pending_tenant_approval',
    'pending_landlord_approval',
    'active',
    'expired',
    'terminated',
    'renewed'
    );
CREATE TYPE "Compliance_Status" AS ENUM (
    'pending_review',
    'compliant',
    'non_compliant',
    'exempted'
    );
CREATE TYPE "Work_Category" AS ENUM (
    'plumbing',
    'electric',
    'carpentry',
    'hvac',
    'other'
    );
CREATE TABLE IF NOT EXISTS "parking_permits"
(
    "id"            BIGINT GENERATED ALWAYS AS IDENTITY PRIMARY KEY,
    "permit_number" BIGINT       NOT NULL,
    "created_by"    BIGINT       NOT NULL,
    "updated_at"    TIMESTAMP(0) DEFAULT now(),
    "expires_at"    TIMESTAMP(0) NOT NULL
);

COMMENT ON COLUMN "parking_permits"."expires_at" IS '5 days long';
CREATE TABLE IF NOT EXISTS "complaints"
(
    "id"               BIGINT GENERATED ALWAYS AS IDENTITY PRIMARY KEY,
    "complaint_number" BIGINT               NOT NULL,
    "created_by"       BIGINT               NOT NULL,
    "category"         "Complaint_Category" NOT NULL DEFAULT "Complaint_Category" 'other',
    "title"            VARCHAR              NOT NULL,
    "description"      TEXT                 NOT NULL,
    "unit_number"      SMALLINT             NOT NULL,
    "status"           "Status"             NOT NULL DEFAULT "Status" 'open',
    "updated_at"       TIMESTAMP(0)                  DEFAULT now(),
    "created_at"       TIMESTAMP(0)                  DEFAULT now()
);

CREATE TABLE IF NOT EXISTS "work_orders"
(
    "id"           BIGINT GENERATED ALWAYS AS IDENTITY PRIMARY KEY,
    "created_by"   BIGINT          NOT NULL,
    "order_number" BIGINT          NOT NULL,
    "category"     "Work_Category" NOT NULL,
    "title"        VARCHAR         NOT NULL,
    "description"  TEXT            NOT NULL,
    "unit_number"  SMALLINT        NOT NULL,
    "status"       "Status"        NOT NULL DEFAULT "Status" 'open',
    "updated_at"   TIMESTAMP(0)             DEFAULT now(),
    "created_at"   TIMESTAMP(0)             DEFAULT now()
);

CREATE TYPE "Account_Status" AS ENUM ('active', 'inactive', 'suspended');
CREATE TYPE "Role" AS ENUM ('tenant', 'admin');
CREATE TABLE IF NOT EXISTS "users"
(
    "id"            BIGINT GENERATED ALWAYS AS IDENTITY PRIMARY KEY,
    "clerk_id"      TEXT                           NOT NULL, -- Clerk ID's "user_2u9IV7xs5cUaYv2MsGH3pcI5hzK" cannot be converted to UUID format
    "first_name"    VARCHAR                        NOT NULL,
    "last_name"     VARCHAR                        NOT NULL,
    "email"         VARCHAR                        NOT NULL,
    "phone"         VARCHAR                        NULL,
    "image_url"     TEXT                           NULL, --Avatar picture
    "unit_number"   SMALLINT                       NULL,
    "role"          "Role"                         NOT NULL DEFAULT "Role" 'tenant',
    "status"        "Account_Status"               NOT NULL DEFAULT "Account_Status" 'active',
    "updated_at"       TIMESTAMP(0)            DEFAULT now(),
    "created_at"       TIMESTAMP(0)            DEFAULT now()
);
CREATE INDEX "user_clerk_id_index" ON "users" ("clerk_id");
CREATE INDEX "user_unit_number_index" ON "users" ("unit_number");

COMMENT ON COLUMN "users"."clerk_id" IS 'provided by Clerk';
CREATE TABLE IF NOT EXISTS "apartments"
(
    "id"               BIGINT GENERATED ALWAYS AS IDENTITY PRIMARY KEY,
    "unit_number"      SMALLINT                       NOT NULL,
    "price"            NUMERIC(10, 2)                 NOT NULL,
    "size"             SMALLINT                       NOT NULL,
    "management_id"    BIGINT                         NOT NULL,
    "availability"     BOOLEAN                        NOT NULL DEFAULT false,
<<<<<<< HEAD
    "lease_id"         BIGINT                        ,
    "updated_at"       TIMESTAMP(0) WITHOUT TIME ZONE NOT NULL,
    "created_at"       TIMESTAMP(0) WITHOUT TIME ZONE NOT NULL
=======
    "lease_id"         BIGINT                         NOT NULL,
    "updated_at"       TIMESTAMP(0)            DEFAULT now(),
    "created_at"       TIMESTAMP(0)            DEFAULT now()
>>>>>>> 8537de8b
);
CREATE INDEX "apartment_unit_number_index" ON "apartments" ("unit_number");

COMMENT ON COLUMN "apartments"."unit_number" IS 'describes as <building><floor><door> -> 2145';


CREATE TABLE IF NOT EXISTS "leases"
(
    "id"               BIGSERIAL PRIMARY KEY,
    "lease_number"     BIGINT  NOT NULL,
    "external_doc_id"  TEXT           NOT NULL UNIQUE, -- Maps to Documenso's externalId
    "lease_pdf"        BYTEA         NOT NULL,
    "tenant_id"        BIGINT         NOT NULL REFERENCES users (id),
    "landlord_id"      BIGINT         NOT NULL REFERENCES users (id),
    "apartment_id"     BIGINT         NOT NULL ,
    "lease_start_date" DATE           NOT NULL,
    "lease_end_date"   DATE           NOT NULL,
    "rent_amount"      DECIMAL(10, 2) NOT NULL,
    "status"            "Lease_Status" NOT NULL DEFAULT 'active',
    "created_by"       BIGINT         NOT NULL,
    "updated_by"       BIGINT         NOT NULL,
    "created_at"       TIMESTAMP(0)            DEFAULT now(),
    "updated_at"       TIMESTAMP(0)            DEFAULT now(),
    "previous_lease_id" BIGINT REFERENCES leases(id),
    "tenant_signing_url" TEXT
);

CREATE INDEX "lease_lease_number_index" ON "leases" ("lease_number");
CREATE INDEX "lease_apartment_id_index" ON "leases" ("apartment_id");

CREATE TABLE IF NOT EXISTS "lockers"
(
    "id"          BIGINT GENERATED ALWAYS AS IDENTITY PRIMARY KEY,
    "access_code" varchar,
    "in_use"      BOOLEAN NOT NULL DEFAULT false,
    "user_id"     BIGINT
);

ALTER TABLE "lockers"
    ADD CONSTRAINT "user_id_foreign" FOREIGN KEY ("user_id") REFERENCES "users" ("id");
CREATE TABLE IF NOT EXISTS "apartment_tenants"
(
    "apartment_id" BIGINT NOT NULL,
    "tenant_id"    BIGINT NOT NULL,
    PRIMARY KEY ("apartment_id", "tenant_id"),
    FOREIGN KEY ("apartment_id") REFERENCES "apartments" ("id"),
    FOREIGN KEY ("tenant_id") REFERENCES "users" ("id")
);
CREATE TABLE IF NOT EXISTS "lease_tenants"
(
    "lease_id"  BIGINT NOT NULL,
    "tenant_id" BIGINT NOT NULL,
    PRIMARY KEY ("lease_id", "tenant_id"),
    FOREIGN KEY ("lease_id") REFERENCES "leases" ("id"),
    FOREIGN KEY ("tenant_id") REFERENCES "users" ("id")
);
ALTER TABLE "parking_permits"
    ADD CONSTRAINT "parking_permit_created_by_foreign" FOREIGN KEY ("created_by") REFERENCES "users" ("id");
ALTER TABLE "apartments"
    ADD CONSTRAINT "apartment_management_id_foreign" FOREIGN KEY ("management_id") REFERENCES "users" ("id");
ALTER TABLE "leases"
    ADD CONSTRAINT "lease_created_by_foreign" FOREIGN KEY ("created_by") REFERENCES "users" ("id");
ALTER TABLE "complaints"
    ADD CONSTRAINT "complaint_created_by_foreign" FOREIGN KEY ("created_by") REFERENCES "users" ("id");
ALTER TABLE "leases"
    ADD CONSTRAINT "lease_apartment_id_foreign" FOREIGN KEY ("apartment_id") REFERENCES "apartments" ("id");
ALTER TABLE "leases"
    ADD CONSTRAINT "lease_updated_by_foreign" FOREIGN KEY ("updated_by") REFERENCES "users" ("id");
ALTER TABLE "work_orders"
    ADD CONSTRAINT "workorder_created_by_foreign" FOREIGN KEY ("created_by") REFERENCES "users" ("id");
ALTER TABLE "leases"
    ADD CONSTRAINT "lease_landlord_foreign" FOREIGN KEY ("landlord_id") REFERENCES "users" ("id");<|MERGE_RESOLUTION|>--- conflicted
+++ resolved
@@ -113,15 +113,9 @@
     "size"             SMALLINT                       NOT NULL,
     "management_id"    BIGINT                         NOT NULL,
     "availability"     BOOLEAN                        NOT NULL DEFAULT false,
-<<<<<<< HEAD
-    "lease_id"         BIGINT                        ,
-    "updated_at"       TIMESTAMP(0) WITHOUT TIME ZONE NOT NULL,
-    "created_at"       TIMESTAMP(0) WITHOUT TIME ZONE NOT NULL
-=======
     "lease_id"         BIGINT                         NOT NULL,
     "updated_at"       TIMESTAMP(0)            DEFAULT now(),
     "created_at"       TIMESTAMP(0)            DEFAULT now()
->>>>>>> 8537de8b
 );
 CREATE INDEX "apartment_unit_number_index" ON "apartments" ("unit_number");
 
