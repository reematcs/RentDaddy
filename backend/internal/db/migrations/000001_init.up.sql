--- conflicted
+++ resolved
@@ -59,21 +59,14 @@
 (
     "id"               BIGINT GENERATED ALWAYS AS IDENTITY PRIMARY KEY,
     "complaint_number" BIGINT               NOT NULL,
-    "created_by"       BIGINT                 NOT NULL,
+    "created_by"       BIGINT               NOT NULL,
     "category"         "Complaint_Category" NOT NULL  DEFAULT "Complaint_Category" 'other',
     "title"            VARCHAR              NOT NULL,
     "description"      TEXT                 NOT NULL,
-<<<<<<< HEAD
     "unit_number"      SMALLINT             NULL,
     "status"           "Status"             NOT NULL DEFAULT "Status" 'open',
     "updated_at"       TIMESTAMP(0)                  DEFAULT now(),
     "created_at"       TIMESTAMP(0)                  DEFAULT now()
-=======
-    "unit_number"      SMALLINT             NOT NULL,
-    "status"           "Status"             NOT NULL  DEFAULT "Status" 'open',
-    "updated_at"       TIMESTAMP(0)         DEFAULT now(),
-    "created_at"       TIMESTAMP(0)         DEFAULT now()
->>>>>>> 73fda22b
 );
 
 CREATE TABLE IF NOT EXISTS "work_orders"
@@ -94,7 +87,6 @@
 CREATE TYPE "Role" AS ENUM ('tenant', 'admin');
 CREATE TABLE IF NOT EXISTS "users"
 (
-<<<<<<< HEAD
     "id"         BIGINT GENERATED ALWAYS AS IDENTITY PRIMARY KEY,
     "clerk_id"   TEXT UNIQUE      NOT NULL, -- Clerk ID's "user_2u9IV7xs5cUaYv2MsGH3pcI5hzK" cannot be converted to UUID format
     "first_name" VARCHAR          NOT NULL,
@@ -106,27 +98,12 @@
     "status"     "Account_Status" NOT NULL DEFAULT "Account_Status" 'active',
     "updated_at" TIMESTAMP(0)              DEFAULT now(),
     "created_at" TIMESTAMP(0)              DEFAULT now()
-=======
-    "id"          BIGINT GENERATED ALWAYS AS IDENTITY PRIMARY KEY,
-    "clerk_id"    TEXT UNIQUE                    NOT NULL, -- Clerk ID's "user_2u9IV7xs5cUaYv2MsGH3pcI5hzK" cannot be converted to UUID format
-    "first_name"  VARCHAR                        NOT NULL,
-    "last_name"   VARCHAR                        NOT NULL,
-    "email"       VARCHAR                        NOT NULL,
-    "phone"       VARCHAR                        NULL,
-    "unit_number" SMALLINT                       NULL,
-    "role"        "Role"                         NOT NULL DEFAULT "Role" 'tenant',
-    "status"      "Account_Status"               NOT NULL DEFAULT "Account_Status" 'active',
-    "last_login"  TIMESTAMP(0) NOT NULL,
-    "updated_at"  TIMESTAMP(0)          DEFAULT now(),
-    "created_at"  TIMESTAMP(0)          DEFAULT now()
->>>>>>> 73fda22b
 );
 CREATE INDEX "user_clerk_id_index" ON "users" ("clerk_id");
 
 COMMENT ON COLUMN "users"."clerk_id" IS 'provided by Clerk';
 CREATE TABLE IF NOT EXISTS "apartments"
 (
-<<<<<<< HEAD
     "id"            BIGINT GENERATED ALWAYS AS IDENTITY PRIMARY KEY,
     "unit_number"   SMALLINT       NULL,
     "price"         NUMERIC(10, 2) NULL,
@@ -136,44 +113,12 @@
     "lease_id"      BIGINT         NULL,
     "updated_at"    TIMESTAMP(0)            DEFAULT now(),
     "created_at"    TIMESTAMP(0)            DEFAULT now()
-=======
-    "id"               BIGINT GENERATED ALWAYS AS IDENTITY PRIMARY KEY,
-    "unit_number"      SMALLINT       NOT NULL,
-    "price"            NUMERIC(10, 2) NOT NULL,
-    "size"             SMALLINT       NOT NULL,
-    "management_id"    BIGINT         NOT NULL,
-    "availability"     BOOLEAN        NOT NULL        DEFAULT false,
-    "lease_id"         BIGINT         NOT NULL,
-    "lease_start_date" DATE           NOT NULL,
-    "lease_end_date"   DATE           NOT NULL,
-    "updated_at"       TIMESTAMP(0) DEFAULT now(),
-    "created_at"       TIMESTAMP(0) DEFAULT now()
->>>>>>> 73fda22b
 );
 CREATE INDEX "apartment_unit_number_index" ON "apartments" ("unit_number");
 
 COMMENT ON COLUMN "apartments"."unit_number" IS 'describes as <building><floor><door> -> 2145';
 CREATE TABLE IF NOT EXISTS "leases"
 (
-<<<<<<< HEAD
-    "id"                 BIGSERIAL PRIMARY KEY,
-    "lease_number"       BIGINT         NOT NULL,
-    "external_doc_id"    TEXT           NOT NULL UNIQUE, -- Maps to Documenso's externalId ... "9"
-    "lease_pdf_s3"       TEXT,
-    "tenant_id"          BIGINT         NOT NULL REFERENCES users (id),
-    "landlord_id"        BIGINT         NOT NULL REFERENCES users (id),
-    "apartment_id"       BIGINT         NOT NULL,
-    "lease_start_date"   DATE           NOT NULL,
-    "lease_end_date"     DATE           NOT NULL,
-    "rent_amount"        DECIMAL(10, 2) NOT NULL,
-    "status"             "Lease_Status" NOT NULL DEFAULT 'active',
-    "created_by"         BIGINT         NOT NULL,
-    "updated_by"         BIGINT         NOT NULL,
-    "created_at"         TIMESTAMP(0)            DEFAULT now(),
-    "updated_at"         TIMESTAMP(0)            DEFAULT now(),
-    "previous_lease_id"  BIGINT REFERENCES leases (id),
-    "tenant_signing_url" TEXT
-=======
     "id"               BIGSERIAL PRIMARY KEY,
     "lease_number"     BIGINT UNIQUE  NOT NULL,
     "external_doc_id"  TEXT           NOT NULL UNIQUE, -- Maps to Documenso's externalId
@@ -183,16 +128,15 @@
     "lease_start_date" DATE           NOT NULL,
     "lease_end_date"   DATE           NOT NULL,
     "rent_amount"      DECIMAL(10, 2) NOT NULL,
-    "lease_status"     "Lease_Status" NOT NULL        DEFAULT 'active',
+    "status"     "Lease_Status" NOT NULL        DEFAULT 'active',
     "created_by"       BIGINT         NOT NULL,
     "updated_by"       BIGINT         NOT NULL,
     "created_at"       TIMESTAMP(0) DEFAULT now(),
     "updated_at"       TIMESTAMP(0) DEFAULT now()
->>>>>>> 73fda22b
 );
 
 CREATE INDEX "lease_lease_number_index" ON "leases" ("lease_number");
-CREATE INDEX "lease_apartment_id_index" ON "leases" ("id");
+CREATE INDEX "lease_apartment_id_index" ON "leases" ("apartment_id");
 
 CREATE TABLE IF NOT EXISTS "lockers"
 (
@@ -235,4 +179,4 @@
 ALTER TABLE "work_orders"
     ADD CONSTRAINT "workorder_created_by_foreign" FOREIGN KEY ("created_by") REFERENCES "users" ("id");
 ALTER TABLE "leases"
-    ADD CONSTRAINT "lease_landlord_foreign" FOREIGN KEY ("landlord_id") REFERENCES "users" ("id");+    ADD CONSTRAINT "lease_landlord_foreign" FOREIGN KEY ("landlord_id") REFERENCES "users" ("id");
