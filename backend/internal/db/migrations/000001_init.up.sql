--- conflicted
+++ resolved
@@ -150,14 +150,9 @@
     created_at TIMESTAMP DEFAULT now()
 );
 
-<<<<<<< HEAD
 -- Indexes
 CREATE INDEX "lease_lease_version_index" ON leases ("lease_version"); 
 CREATE INDEX "lease_apartment_id_index" ON leases ("apartment_id");
-=======
-CREATE INDEX "lease_lease_number_index" ON "leases" ("lease_number");
-CREATE INDEX "lease_apartment_id_index" ON "leases" ("apartment_id");
->>>>>>> 1aa91423
 
 CREATE TABLE IF NOT EXISTS "lockers"
 (
