SET time zone 'UTC';
CREATE TYPE "Complaint_Category" AS ENUM (
    'maintenance',
    'noise',
    'security',
    'parking',
    'neighbor',
    'trash',
    'internet',
    'lease',
    'natural_disaster',
    'other'
    );
CREATE TYPE "Status" AS ENUM (
    'open',
    'in_progress',
    'resolved',
    'closed'
    );
CREATE TYPE "Type" AS ENUM (
    'lease_agreement',
    'amendment',
    'extension',
    'termination',
    'addendum'
    );

CREATE TYPE "Lease_Status" AS ENUM (
  'draft',
  'pending_approval', 
  'active',
  'expired',
  'terminated',
  'renewed',
  'canceled'          
);
CREATE TYPE "Compliance_Status" AS ENUM (
    'pending_review',
    'compliant',
    'non_compliant',
    'exempted'
    );
CREATE TYPE "Work_Category" AS ENUM (
    'plumbing',
    'electric',
    'carpentry',
    'hvac',
    'other'
    );
CREATE TABLE IF NOT EXISTS "parking_permits"
(
    "id"            BIGINT GENERATED ALWAYS AS IDENTITY PRIMARY KEY,
    "permit_number" BIGINT                         NOT NULL,
    "created_by"    BIGINT                         NOT NULL,
    "updated_at"    TIMESTAMP(0) DEFAULT now(),
    "expires_at"    TIMESTAMP(0) NOT NULL
);

COMMENT ON COLUMN "parking_permits"."expires_at" IS '5 days long';
CREATE TABLE IF NOT EXISTS "complaints"
(
    "id"               BIGINT GENERATED ALWAYS AS IDENTITY PRIMARY KEY,
    "complaint_number" BIGINT               NOT NULL,
    "created_by"       BIGINT               NOT NULL,
    "category"         "Complaint_Category" NOT NULL  DEFAULT "Complaint_Category" 'other',
    "title"            VARCHAR              NOT NULL,
    "description"      TEXT                 NOT NULL,
    "unit_number"      SMALLINT             NULL,
    "status"           "Status"             NOT NULL DEFAULT "Status" 'open',
    "updated_at"       TIMESTAMP(0)                  DEFAULT now(),
    "created_at"       TIMESTAMP(0)                  DEFAULT now()
);

CREATE TABLE IF NOT EXISTS "work_orders"
(
    "id"           BIGINT GENERATED ALWAYS AS IDENTITY PRIMARY KEY,
    "created_by"   BIGINT          NOT NULL,
    "order_number" BIGINT          NOT NULL,
    "category"     "Work_Category" NOT NULL,
    "title"        VARCHAR         NOT NULL,
    "description"  TEXT            NOT NULL,
    "unit_number"  SMALLINT        NOT NULL,
    "status"       "Status"        NOT NULL       DEFAULT "Status" 'open',
    "updated_at"   TIMESTAMP(0) DEFAULT now(),
    "created_at"   TIMESTAMP(0) DEFAULT now()
);

CREATE TYPE "Account_Status" AS ENUM ('active', 'inactive', 'suspended');
CREATE TYPE "Role" AS ENUM ('tenant', 'admin');
CREATE TABLE IF NOT EXISTS "users"
(
    "id"         BIGINT GENERATED ALWAYS AS IDENTITY PRIMARY KEY,
    "clerk_id"   TEXT UNIQUE      NOT NULL, -- Clerk ID's "user_2u9IV7xs5cUaYv2MsGH3pcI5hzK" cannot be converted to UUID format
    "first_name" VARCHAR          NOT NULL,
    "last_name"  VARCHAR          NOT NULL,
    "email"      VARCHAR          NOT NULL,
    "phone"      VARCHAR          NULL,
    "image_url"  TEXT             NULL,     --Avatar picture
    "role"       "Role"           NOT NULL DEFAULT "Role" 'tenant',
    "status"     "Account_Status" NOT NULL DEFAULT "Account_Status" 'active',
    "updated_at" TIMESTAMP(0)              DEFAULT now(),
    "created_at" TIMESTAMP(0)              DEFAULT now()
);
CREATE INDEX "user_clerk_id_index" ON "users" ("clerk_id");

COMMENT ON COLUMN "users"."clerk_id" IS 'provided by Clerk';
CREATE TABLE IF NOT EXISTS "apartments"
(
<<<<<<< HEAD
    "id"               BIGINT GENERATED ALWAYS AS IDENTITY PRIMARY KEY,
    "unit_number"      SMALLINT                       NOT NULL,
    "price"            NUMERIC(10, 2)                 NOT NULL,
    "size"             SMALLINT                       NOT NULL,
    "management_id"    BIGINT                         NOT NULL,
    "availability"     BOOLEAN                        NOT NULL DEFAULT true,
    "lease_id"         BIGINT                  NULL,
    "updated_at"       TIMESTAMP(0)            DEFAULT now(),
    "created_at"       TIMESTAMP(0)            DEFAULT now()
=======
    "id"            BIGINT GENERATED ALWAYS AS IDENTITY PRIMARY KEY,
    "unit_number"   SMALLINT       NULL,
    "price"         NUMERIC(10, 2) NULL,
    "size"          SMALLINT       NULL,
    "management_id" BIGINT         NOT NULL,
    "availability"  BOOLEAN        NOT NULL DEFAULT false,
    "lease_id"      BIGINT         NULL,
    "updated_at"    TIMESTAMP(0)            DEFAULT now(),
    "created_at"    TIMESTAMP(0)            DEFAULT now()
>>>>>>> 8de6090e
);
CREATE INDEX "apartment_unit_number_index" ON "apartments" ("unit_number");

COMMENT ON COLUMN "apartments"."unit_number" IS 'describes as <building><floor><door> -> 2145';


CREATE TABLE IF NOT EXISTS "leases"
(
    "id"               BIGSERIAL PRIMARY KEY,
    "lease_number"     BIGINT  NOT NULL,
    "external_doc_id"  TEXT           NOT NULL UNIQUE, -- Maps to Documenso's externalId
    "lease_pdf_s3" TEXT,
    "tenant_id"        BIGINT         NOT NULL REFERENCES users (id),
    "landlord_id"      BIGINT         NOT NULL REFERENCES users (id),
    "apartment_id"     BIGINT         NOT NULL ,
    "lease_start_date" DATE           NOT NULL,
    "lease_end_date"   DATE           NOT NULL,
    "rent_amount"      DECIMAL(10, 2) NOT NULL,
<<<<<<< HEAD
    "status"            "Lease_Status" NOT NULL DEFAULT 'active',
    "created_by"       BIGINT         NOT NULL,
    "updated_by"       BIGINT         NOT NULL,
    "created_at"       TIMESTAMP(0)            DEFAULT now(),
    "updated_at"       TIMESTAMP(0)            DEFAULT now(),
    "previous_lease_id" BIGINT REFERENCES leases(id),
    "tenant_signing_url" TEXT,
    "landlord_signing_url" TEXT
=======
    "status"     "Lease_Status" NOT NULL        DEFAULT 'active',
    "created_by"       BIGINT         NOT NULL,
    "updated_by"       BIGINT         NOT NULL,
    "created_at"       TIMESTAMP(0) DEFAULT now(),
    "updated_at"       TIMESTAMP(0) DEFAULT now()
>>>>>>> 8de6090e
);

CREATE INDEX "lease_lease_number_index" ON "leases" ("lease_number");
CREATE INDEX "lease_apartment_id_index" ON "leases" ("apartment_id");

CREATE TABLE IF NOT EXISTS "lockers"
(
    "id"          BIGINT GENERATED ALWAYS AS IDENTITY PRIMARY KEY,
    "access_code" varchar,
    "in_use"      BOOLEAN NOT NULL DEFAULT true,
    "user_id"     BIGINT
);

ALTER TABLE "lockers"
    ADD CONSTRAINT "user_id_foreign" FOREIGN KEY ("user_id") REFERENCES "users" ("id");
CREATE TABLE IF NOT EXISTS "apartment_tenants"
(
    "apartment_id" BIGINT NOT NULL,
    "tenant_id"    BIGINT NOT NULL,
    PRIMARY KEY ("apartment_id", "tenant_id"),
    FOREIGN KEY ("apartment_id") REFERENCES "apartments" ("id"),
    FOREIGN KEY ("tenant_id") REFERENCES "users" ("id")
);
CREATE TABLE IF NOT EXISTS "lease_tenants"
(
    "lease_id"  BIGINT NOT NULL,
    "tenant_id" BIGINT NOT NULL,
    PRIMARY KEY ("lease_id", "tenant_id"),
    FOREIGN KEY ("lease_id") REFERENCES "leases" ("id"),
    FOREIGN KEY ("tenant_id") REFERENCES "users" ("id")
);
ALTER TABLE "parking_permits"
    ADD CONSTRAINT "parking_permit_created_by_foreign" FOREIGN KEY ("created_by") REFERENCES "users" ("id");
ALTER TABLE "apartments"
    ADD CONSTRAINT "apartment_management_id_foreign" FOREIGN KEY ("management_id") REFERENCES "users" ("id");
ALTER TABLE "leases"
    ADD CONSTRAINT "lease_created_by_foreign" FOREIGN KEY ("created_by") REFERENCES "users" ("id");
ALTER TABLE "complaints"
    ADD CONSTRAINT "complaint_created_by_foreign" FOREIGN KEY ("created_by") REFERENCES "users" ("id");
ALTER TABLE "leases"
    ADD CONSTRAINT "lease_apartment_id_foreign" FOREIGN KEY ("apartment_id") REFERENCES "apartments" ("id");
ALTER TABLE "leases"
    ADD CONSTRAINT "lease_updated_by_foreign" FOREIGN KEY ("updated_by") REFERENCES "users" ("id");
ALTER TABLE "work_orders"
    ADD CONSTRAINT "workorder_created_by_foreign" FOREIGN KEY ("created_by") REFERENCES "users" ("id");
ALTER TABLE "leases"
    ADD CONSTRAINT "lease_landlord_foreign" FOREIGN KEY ("landlord_id") REFERENCES "users" ("id");
<|MERGE_RESOLUTION|>--- conflicted
+++ resolved
@@ -106,17 +106,6 @@
 COMMENT ON COLUMN "users"."clerk_id" IS 'provided by Clerk';
 CREATE TABLE IF NOT EXISTS "apartments"
 (
-<<<<<<< HEAD
-    "id"               BIGINT GENERATED ALWAYS AS IDENTITY PRIMARY KEY,
-    "unit_number"      SMALLINT                       NOT NULL,
-    "price"            NUMERIC(10, 2)                 NOT NULL,
-    "size"             SMALLINT                       NOT NULL,
-    "management_id"    BIGINT                         NOT NULL,
-    "availability"     BOOLEAN                        NOT NULL DEFAULT true,
-    "lease_id"         BIGINT                  NULL,
-    "updated_at"       TIMESTAMP(0)            DEFAULT now(),
-    "created_at"       TIMESTAMP(0)            DEFAULT now()
-=======
     "id"            BIGINT GENERATED ALWAYS AS IDENTITY PRIMARY KEY,
     "unit_number"   SMALLINT       NULL,
     "price"         NUMERIC(10, 2) NULL,
@@ -126,7 +115,6 @@
     "lease_id"      BIGINT         NULL,
     "updated_at"    TIMESTAMP(0)            DEFAULT now(),
     "created_at"    TIMESTAMP(0)            DEFAULT now()
->>>>>>> 8de6090e
 );
 CREATE INDEX "apartment_unit_number_index" ON "apartments" ("unit_number");
 
@@ -145,7 +133,6 @@
     "lease_start_date" DATE           NOT NULL,
     "lease_end_date"   DATE           NOT NULL,
     "rent_amount"      DECIMAL(10, 2) NOT NULL,
-<<<<<<< HEAD
     "status"            "Lease_Status" NOT NULL DEFAULT 'active',
     "created_by"       BIGINT         NOT NULL,
     "updated_by"       BIGINT         NOT NULL,
@@ -154,13 +141,6 @@
     "previous_lease_id" BIGINT REFERENCES leases(id),
     "tenant_signing_url" TEXT,
     "landlord_signing_url" TEXT
-=======
-    "status"     "Lease_Status" NOT NULL        DEFAULT 'active',
-    "created_by"       BIGINT         NOT NULL,
-    "updated_by"       BIGINT         NOT NULL,
-    "created_at"       TIMESTAMP(0) DEFAULT now(),
-    "updated_at"       TIMESTAMP(0) DEFAULT now()
->>>>>>> 8de6090e
 );
 
 CREATE INDEX "lease_lease_number_index" ON "leases" ("lease_number");
