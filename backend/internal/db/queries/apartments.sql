-- name: CreateApartment :one
INSERT INTO apartments (
    unit_number,
    price,
    size,
    management_id,
    availability,
    lease_id,
<<<<<<< HEAD
    updated_at,
    created_at
=======
    lease_start_date,
    lease_end_date
>>>>>>> 4ae99c5f
  )
VALUES ($1, $2, $3, $4, $5, $6, $7, $8)
RETURNING *;

-- name: GetApartmentByUnitNumber :one
SELECT id 
FROM apartments
WHERE unit_number = $1;

-- name: GetApartment :one
SELECT id,
  unit_number,
  price,
  size,
  management_id,
  availability,
  lease_id
FROM apartments
WHERE id = $1
LIMIT 1;

-- name: ListApartments :many
SELECT id,
  unit_number,
  price,
  size,
  management_id,
  availability,
  lease_id
FROM apartments
ORDER BY unit_number DESC
LIMIT $1 OFFSET $2;

-- name: UpdateApartment :exec
UPDATE apartments
SET price = $2,
  management_id = $3,
  availability = $4,
  lease_id = $5,
<<<<<<< HEAD
  updated_at = $6
=======
  lease_start_date = $6,
  lease_end_date = $7,
  updated_at = now()
>>>>>>> 4ae99c5f
WHERE id = $1;

-- name: DeleteApartment :exec
DELETE FROM apartments
WHERE id = $1;<|MERGE_RESOLUTION|>--- conflicted
+++ resolved
@@ -6,15 +6,8 @@
     management_id,
     availability,
     lease_id,
-<<<<<<< HEAD
-    updated_at,
-    created_at
-=======
-    lease_start_date,
-    lease_end_date
->>>>>>> 4ae99c5f
   )
-VALUES ($1, $2, $3, $4, $5, $6, $7, $8)
+VALUES ($1, $2, $3, $4, $5, $6)
 RETURNING *;
 
 -- name: GetApartmentByUnitNumber :one
@@ -52,13 +45,7 @@
   management_id = $3,
   availability = $4,
   lease_id = $5,
-<<<<<<< HEAD
   updated_at = $6
-=======
-  lease_start_date = $6,
-  lease_end_date = $7,
-  updated_at = now()
->>>>>>> 4ae99c5f
 WHERE id = $1;
 
 -- name: DeleteApartment :exec
