-- name: CreateUser :one
<<<<<<< HEAD
INSERT INTO users (clerk_id,
                   first_name,
                   last_name,
                   email,
                   phone,
                   unit_number,
                   role,
                   updated_at)
VALUES ($1, $2, $3, $4, $5, $6, $7, now())
RETURNING id, clerk_id, first_name, last_name, email, phone, unit_number,role, created_at;

-- name: GetUser :one
SELECT id,
       clerk_id,
       first_name,
       last_name,
       email,
       phone,
       role,
       unit_number,
       status,
       created_at
=======
INSERT INTO users (
    clerk_id,
    first_name,
    last_name,
    email,
    phone,
    image_url,
    role,
    updated_at
) VALUES (
    $1, $2, $3, $4, $5, $6, $7, now()
) RETURNING id, clerk_id, first_name, last_name, email, phone, role, created_at;


-- name: GetUser :one
SELECT id, clerk_id, first_name, last_name, email, phone, role, status, created_at
>>>>>>> 0ed5d03e
FROM users
WHERE clerk_id = $1
LIMIT 1;

-- name: ListUsersByRole :many
<<<<<<< HEAD
SELECT id,
       clerk_id,
       first_name,
       last_name,
       email,
       phone,
       role,
       unit_number,
       status,
       created_at
=======
SELECT id, clerk_id, first_name, last_name, email, phone, role, status, created_at
>>>>>>> 0ed5d03e
FROM users
WHERE role = $1
ORDER BY created_at DESC;

-- name: ListTenantsWithLeases :many
SELECT users.id,
       users.clerk_id,
       users.first_name,
       users.last_name,
       users.email,
       users.phone,
       users.role,
       users.unit_number,
       users.status,
       users.created_at,
       leases.lease_status,
       leases.lease_start_date,
       leases.lease_end_date
FROM users
         LEFT JOIN leases
                   ON users.id = leases.tenant_id
WHERE users.role = 'tenant'
ORDER BY users.created_at DESC;

-- name: UpdateUser :exec
UPDATE users
SET first_name = $2,
    last_name  = $3,
    email      = $4,
    phone      = $5,
    updated_at = now()
WHERE clerk_id = $1;

-- name: DeleteUser :exec
DELETE
FROM users
WHERE clerk_id = $1;


<|MERGE_RESOLUTION|>--- conflicted
+++ resolved
@@ -1,17 +1,24 @@
 -- name: CreateUser :one
-<<<<<<< HEAD
-INSERT INTO users (clerk_id,
-                   first_name,
-                   last_name,
-                   email,
-                   phone,
-                   unit_number,
-                   role,
-                   updated_at)
-VALUES ($1, $2, $3, $4, $5, $6, $7, now())
-RETURNING id, clerk_id, first_name, last_name, email, phone, unit_number,role, created_at;
+INSERT INTO users (
+    clerk_id,
+    first_name,
+    last_name,
+    email,
+    phone,
+    role,
+    updated_at
+) VALUES (
+    $1, $2, $3, $4, $5, $6, now()
+) RETURNING id, clerk_id, first_name, last_name, email, phone, role, created_at;
+
 
 -- name: GetUser :one
+SELECT id, clerk_id, first_name, last_name, email, phone, role, status, created_at
+FROM users
+WHERE clerk_id = $1
+LIMIT 1;
+
+-- name: ListUsersByRole :many
 SELECT id,
        clerk_id,
        first_name,
@@ -19,67 +26,30 @@
        email,
        phone,
        role,
-       unit_number,
        status,
        created_at
-=======
-INSERT INTO users (
-    clerk_id,
-    first_name,
-    last_name,
-    email,
-    phone,
-    image_url,
-    role,
-    updated_at
-) VALUES (
-    $1, $2, $3, $4, $5, $6, $7, now()
-) RETURNING id, clerk_id, first_name, last_name, email, phone, role, created_at;
-
-
--- name: GetUser :one
-SELECT id, clerk_id, first_name, last_name, email, phone, role, status, created_at
->>>>>>> 0ed5d03e
-FROM users
-WHERE clerk_id = $1
-LIMIT 1;
-
--- name: ListUsersByRole :many
-<<<<<<< HEAD
-SELECT id,
-       clerk_id,
-       first_name,
-       last_name,
-       email,
-       phone,
-       role,
-       unit_number,
-       status,
-       created_at
-=======
-SELECT id, clerk_id, first_name, last_name, email, phone, role, status, created_at
->>>>>>> 0ed5d03e
 FROM users
 WHERE role = $1
 ORDER BY created_at DESC;
 
 -- name: ListTenantsWithLeases :many
-SELECT users.id,
-       users.clerk_id,
-       users.first_name,
-       users.last_name,
-       users.email,
-       users.phone,
-       users.role,
-       users.unit_number,
-       users.status,
-       users.created_at,
-       leases.lease_status,
-       leases.lease_start_date,
-       leases.lease_end_date
+SELECT 
+    users.id,
+    users.clerk_id,
+    users.first_name,
+    users.last_name,
+    users.email,
+    users.phone,
+    users.role,
+    users.unit_number,
+    users.status,
+    users.created_at,
+    leases.lease_status,
+    leases.lease_start_date,
+    leases.lease_end_date
 FROM users
-         LEFT JOIN leases
-                   ON users.id = leases.tenant_id
+LEFT JOIN leases
+ON users.id = leases.tenant_id
 WHERE users.role = 'tenant'
 ORDER BY users.created_at DESC;
 
