--- conflicted
+++ resolved
@@ -5,11 +5,8 @@
     last_name,
     email,
     phone,
-<<<<<<< HEAD
-=======
     unit_number,
     image_url,
->>>>>>> 33976c0d
     role
 ) VALUES (
     $1, $2, $3, $4, $5, $6, $7, $8
