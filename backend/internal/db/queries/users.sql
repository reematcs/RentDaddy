-- name: CreateUser :one
INSERT INTO users (
    clerk_id,
    first_name,
    last_name,
    email,
    phone,
    unit_number,
    image_url,
    role,
<<<<<<< HEAD
    updated_at,
    created_at
) VALUES (
    $1, $2, $3, $4, $5, $6, $7, $8, $9, $10
) RETURNING id, clerk_id, first_name, last_name, email, phone, unit_number,role, created_at;

=======
) VALUES (
    $1, $2, $3, $4, $5, $6
) RETURNING id, clerk_id, first_name, last_name, email, phone, role, created_at;

-- name: UpdateUserRole :exec
UPDATE users
SET role = $2, updated_at = now()
WHERE clerk_id = $1;

-- name: UpdateUserCredentials :exec
UPDATE users
SET first_name = $2, last_name = $3, email = $4, phone = $5, updated_at = now()
WHERE clerk_id = $1;
>>>>>>> 4ae99c5f

-- name: GetUser :one
SELECT id, clerk_id, first_name, last_name, email, phone, role, unit_number, status, created_at
FROM users
WHERE clerk_id = $1
LIMIT 1;

-- name: ListUsersByRole :many
SELECT id, clerk_id, first_name, last_name, email, phone, role, unit_number, status, created_at
FROM users
WHERE role = $1
<<<<<<< HEAD
ORDER BY created_at DESC;
=======
ORDER BY created_at DESC
LIMIT $2 OFFSET $3;

-- name: GetUsersByRole :many
SELECT id, clerk_id, first_name, last_name, email, phone, role, unit_number, status, created_at
FROM users
WHERE role = $1
ORDER BY created_at DESC
LIMIT $2 OFFSET $3;


-- name: DeleteUserByClerkID :exec
DELETE FROM users
WHERE clerk_id = $1;

-- name: UpdateTenantProfile :exec
UPDATE users 
SET first_name = $2, last_name = $3, email = $4, phone = $5, unit_number = $6, updated_at = now()
WHERE clerk_id = $1 AND role = 'tenant';
>>>>>>> 4ae99c5f

-- name: UpdateUser :exec
UPDATE users
SET first_name = $2, last_name = $3, email = $4, phone = $5, image_url = $6
WHERE clerk_id = $1;

<<<<<<< HEAD
-- name: DeleteUser :exec
DELETE FROM users
=======
-- name: UpdateTenantsUnitNumber :exec
UPDATE users
SET unit_number = $2, updated_at = now()
>>>>>>> 4ae99c5f
WHERE clerk_id = $1;


<|MERGE_RESOLUTION|>--- conflicted
+++ resolved
@@ -8,28 +8,10 @@
     unit_number,
     image_url,
     role,
-<<<<<<< HEAD
-    updated_at,
-    created_at
 ) VALUES (
-    $1, $2, $3, $4, $5, $6, $7, $8, $9, $10
+    $1, $2, $3, $4, $5, $6, $7, $8
 ) RETURNING id, clerk_id, first_name, last_name, email, phone, unit_number,role, created_at;
 
-=======
-) VALUES (
-    $1, $2, $3, $4, $5, $6
-) RETURNING id, clerk_id, first_name, last_name, email, phone, role, created_at;
-
--- name: UpdateUserRole :exec
-UPDATE users
-SET role = $2, updated_at = now()
-WHERE clerk_id = $1;
-
--- name: UpdateUserCredentials :exec
-UPDATE users
-SET first_name = $2, last_name = $3, email = $4, phone = $5, updated_at = now()
-WHERE clerk_id = $1;
->>>>>>> 4ae99c5f
 
 -- name: GetUser :one
 SELECT id, clerk_id, first_name, last_name, email, phone, role, unit_number, status, created_at
@@ -41,43 +23,15 @@
 SELECT id, clerk_id, first_name, last_name, email, phone, role, unit_number, status, created_at
 FROM users
 WHERE role = $1
-<<<<<<< HEAD
 ORDER BY created_at DESC;
-=======
-ORDER BY created_at DESC
-LIMIT $2 OFFSET $3;
-
--- name: GetUsersByRole :many
-SELECT id, clerk_id, first_name, last_name, email, phone, role, unit_number, status, created_at
-FROM users
-WHERE role = $1
-ORDER BY created_at DESC
-LIMIT $2 OFFSET $3;
-
-
--- name: DeleteUserByClerkID :exec
-DELETE FROM users
-WHERE clerk_id = $1;
-
--- name: UpdateTenantProfile :exec
-UPDATE users 
-SET first_name = $2, last_name = $3, email = $4, phone = $5, unit_number = $6, updated_at = now()
-WHERE clerk_id = $1 AND role = 'tenant';
->>>>>>> 4ae99c5f
 
 -- name: UpdateUser :exec
 UPDATE users
 SET first_name = $2, last_name = $3, email = $4, phone = $5, image_url = $6
 WHERE clerk_id = $1;
 
-<<<<<<< HEAD
 -- name: DeleteUser :exec
 DELETE FROM users
-=======
--- name: UpdateTenantsUnitNumber :exec
-UPDATE users
-SET unit_number = $2, updated_at = now()
->>>>>>> 4ae99c5f
 WHERE clerk_id = $1;
 
 
