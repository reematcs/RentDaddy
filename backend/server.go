--- conflicted
+++ resolved
@@ -73,7 +73,49 @@
 
 	// Routers
 	userHandler := handlers.NewUserHandler(pool, queries)
-<<<<<<< HEAD
+	parkingPermitHandler := handlers.NewParkingPermitHandler(pool, queries)
+	workOrderHandler := handlers.NewWorkOrderHandler(pool, queries)
+	apartmentHandler := handlers.NewApartmentHandler(pool, queries)
+
+	// Application Routes
+	r.Group(func(r chi.Router) {
+		// Clerk middleware
+		r.Use(clerkhttp.WithHeaderAuthorization(), mymiddleware.ClerkAuthMiddleware)
+		// Admin Endpoints
+		r.Route("/admin", func(r chi.Router) {
+			// a.Use(mymiddleware.IsAdmin) // Clerk Admin middleware
+			r.Get("/", userHandler.GetAdminOverview)
+
+			// Tenants
+			r.Route("/tenants", func(r chi.Router) {
+				r.Get("/", userHandler.GetAllTenants)
+				r.Post("/invite", userHandler.InviteTenant)
+				r.Route("/{clerk_id}", func(r chi.Router) {
+					r.Get("/", userHandler.GetUserByClerkId)
+					r.Patch("/credentials", userHandler.UpdateTenantProfile)
+				})
+			})
+
+			// ParkingPermits
+			r.Route("/parking", func(r chi.Router) {
+				r.Get("/", parkingPermitHandler.GetParkingPermits)
+				r.Post("/", parkingPermitHandler.CreateParkingPermit)
+				r.Route("/{permit_id}", func(r chi.Router) {
+					r.Get("/", parkingPermitHandler.GetParkingPermit)
+					r.Delete("/", parkingPermitHandler.DeleteParkingPermit)
+				})
+			})
+
+			// Work Orders
+			r.Route("/work_orders", func(r chi.Router) {
+				r.Get("/", workOrderHandler.ListWorkOrdersHandler)
+				r.Post("/", workOrderHandler.CreateWorkOrderHandler)
+				r.Route("/{order_id}", func(r chi.Router) {
+					r.Get("/", workOrderHandler.GetWorkOrderHandler)
+					r.Patch("/", workOrderHandler.UpdateWorkOrderHandler)
+					r.Delete("/", workOrderHandler.DeleteWorkOrderHandler)
+				})
+			})
 	leaseHandler := handlers.NewLeaseHandler(pool, queries)
 	// Admin Endpoints
 	r.Route("/admin", func(r chi.Router) {
@@ -103,10 +145,10 @@
 				r.Post("/notify-expiring", leaseHandler.NotifyExpiringLeases)
 				r.Get("/{leaseID}/signing-url", leaseHandler.GetTenantSigningURL)
 
-				//r.Get("/{leaseID}/pdf", leaseHandler.GetLeasePDF)    // Fetch lease PDF
+			
 				r.Post("/webhooks/documenso", leaseHandler.DocumensoWebhookHandler)
 			})
-			// Webhook for lease signing status updates
+			
 
 		})
 	})
@@ -123,51 +165,19 @@
 		r.Get("/{clerk_id}/complaints", userHandler.GetTenantComplaints)
 	})
 
-=======
-	parkingPermitHandler := handlers.NewParkingPermitHandler(pool, queries)
->>>>>>> a889badd
 	workOrderHandler := handlers.NewWorkOrderHandler(pool, queries)
-	apartmentHandler := handlers.NewApartmentHandler(pool, queries)
-
-	// Application Routes
-	r.Group(func(r chi.Router) {
-		// Clerk middleware
-		r.Use(clerkhttp.WithHeaderAuthorization(), mymiddleware.ClerkAuthMiddleware)
-		// Admin Endpoints
-		r.Route("/admin", func(r chi.Router) {
-			// a.Use(mymiddleware.IsAdmin) // Clerk Admin middleware
-			r.Get("/", userHandler.GetAdminOverview)
-
-			// Tenants
-			r.Route("/tenants", func(r chi.Router) {
-				r.Get("/", userHandler.GetAllTenants)
-				r.Post("/invite", userHandler.InviteTenant)
-				r.Route("/{clerk_id}", func(r chi.Router) {
-					r.Get("/", userHandler.GetUserByClerkId)
-					r.Patch("/credentials", userHandler.UpdateTenantProfile)
-				})
-			})
-
-			// ParkingPermits
-			r.Route("/parking", func(r chi.Router) {
-				r.Get("/", parkingPermitHandler.GetParkingPermits)
-				r.Post("/", parkingPermitHandler.CreateParkingPermit)
-				r.Route("/{permit_id}", func(r chi.Router) {
-					r.Get("/", parkingPermitHandler.GetParkingPermit)
-					r.Delete("/", parkingPermitHandler.DeleteParkingPermit)
-				})
-			})
-
-			// Work Orders
-			r.Route("/work_orders", func(r chi.Router) {
-				r.Get("/", workOrderHandler.ListWorkOrdersHandler)
-				r.Post("/", workOrderHandler.CreateWorkOrderHandler)
-				r.Route("/{order_id}", func(r chi.Router) {
-					r.Get("/", workOrderHandler.GetWorkOrderHandler)
-					r.Patch("/", workOrderHandler.UpdateWorkOrderHandler)
-					r.Delete("/", workOrderHandler.DeleteWorkOrderHandler)
-				})
-			})
+	r.Route("/work_orders", func(r chi.Router) {
+		// Admin route
+		r.Get("/", func(w http.ResponseWriter, r *http.Request) {
+			log.Println("List Orders")
+			workOrderHandler.ListWorkOrdersHandler(w, r)
+		})
+
+		// Create Order
+		r.Post("/", func(w http.ResponseWriter, r *http.Request) {
+			log.Println("Create Order")
+			workOrderHandler.CreateWorkOrderHandler(w, r)
+		})
 
 			// Apartment
 			r.Route("/apartments", func(r chi.Router) {
