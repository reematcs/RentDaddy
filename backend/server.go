package main

import (
	"context"
	"log"
	"net/http"
	"os"
	"os/signal"
	"syscall"
	"time"

	"github.com/careecodes/RentDaddy/internal/db"

	mymiddleware "github.com/careecodes/RentDaddy/middleware"

	"github.com/careecodes/RentDaddy/pkg/handlers"
	"github.com/clerk/clerk-sdk-go/v2"

	clerkhttp "github.com/clerk/clerk-sdk-go/v2/http"
	"github.com/go-chi/chi/v5"
	"github.com/go-chi/chi/v5/middleware"
	"github.com/go-chi/cors"
)

func main() {
	// OS signal channel
	sigChan := make(chan os.Signal, 1)
	signal.Notify(sigChan, os.Interrupt, syscall.SIGTERM)

	dbUrl := os.Getenv("PG_URL")
	if dbUrl == "" {
		log.Fatal("[ENV] Error: No Database url")
	}
	// Get the secret key from the environment variable
	clerkSecretKey := os.Getenv("CLERK_SECRET_KEY")

	if clerkSecretKey == "" {
		log.Fatal("[ENV] CLERK_SECRET_KEY environment vars are required")
	}
	webhookSecret := os.Getenv("CLERK_WEBHOOK")

	if webhookSecret == "" {
		log.Fatal("[ENV] CLERK_WEBHOOK environment vars are required")
	}

	ctx := context.Background()

	queries, pool, err := db.ConnectDB(ctx, dbUrl)
	if err != nil {
		log.Fatalf("[DB] Failed initializing: %v", err)
	}
	defer pool.Close()

	// Initialize Clerk with your secret key
	clerk.SetKey(clerkSecretKey)

	r := chi.NewRouter()
	r.Use(middleware.Logger)

	r.Use(cors.Handler(cors.Options{
		AllowedOrigins: []string{"*"},
		// AllowOriginFunc:  func(r *http.Request, origin string) bool { return true },
		AllowedMethods:   []string{"GET", "POST", "PUT", "DELETE", "OPTIONS", "PATCH"},
		AllowedHeaders:   []string{"Accept", "Authorization", "Content-Type", "X-CSRF-Token"},
		ExposedHeaders:   []string{"Link"},
		AllowCredentials: false,
		MaxAge:           300, // Maximum value not ignored by any of major browsers
	}))

	// Webhooks
	r.Post("/webhooks/clerk", func(w http.ResponseWriter, r *http.Request) {
		handlers.ClerkWebhookHandler(w, r, pool, queries)
	})

	// Routers
	userHandler := handlers.NewUserHandler(pool, queries)
<<<<<<< HEAD
	// Admin Endpoints
	r.Route("/admin", func(r chi.Router) {
		r.Use(clerkhttp.WithHeaderAuthorization()) // Clerk middleware
		// NOTE: Uncomment this after
		// r.Use(mymiddleware.IsAdmin)                // Admin middleware
		r.Get("/", userHandler.GetAdminOverview)
		r.Get("/test", func(w http.ResponseWriter, r *http.Request) {
			w.Write([]byte("Hello this is admin test"))
		})
		r.Route("/tenants", func(r chi.Router) {
			r.Get("/", func(w http.ResponseWriter, r *http.Request) {
				userHandler.GetAllTenants(w, r, gen.RoleTenant)
			})
			r.Get("/{clerk_id}", userHandler.GetUserByClerkId)
			r.Post("/invite", userHandler.InviteTenant)
			r.Patch("/{clerk_id}/credentials", userHandler.UpdateTenantProfile)
		})
	})
	// Tenant Endpoints
	r.Route("/tenant", func(r chi.Router) {
		// r.Use(clerkhttp.WithHeaderAuthorization()) // Clerk middleware
		r.Get("/test", func(w http.ResponseWriter, r *http.Request) {
			w.Write([]byte("Hello this is tenant test"))
		})
		r.Post("/{clerk_id}", userHandler.GetUserByClerkId)
		r.Get("/{clerk_id}/permits", userHandler.GetTenantParkingPermits)
		r.Get("/{clerk_id}/documents", userHandler.GetTenantDocuments)
		r.Get("/{clerk_id}/work_orders", userHandler.GetTenantWorkOrders)
		r.Get("/{clerk_id}/complaints", userHandler.GetTenantComplaints)
	})
	// End of Clerk Rou

	complaintHandler := handlers.NewComplaintHandler(pool, queries)
	r.Route("/complaints", func (r chi.Router) {
		//admin/test
		r.Get("/", func(w http.ResponseWriter, r *http.Request){
			log.Println("List work orders")
			complaintHandler.ListComplaintsHandler(w,r,queries)
		})

		//All
		r.Post("/", func(w http.ResponseWriter, r *http.Request) {
			log.Println("Post complaint")
			complaintHandler.CreateComplaintHandler(w, r, queries)
		})

		r.Route("/{complaint}", func(r chi.Router) {
			r.Get("/", func(w http.ResponseWriter, r *http.Request) {
				log.Println("Get Order")
				complaintHandler.GetComplaintHandler(w, r, queries)
			})

			r.Delete("/admin/", func(w http.ResponseWriter, r *http.Request) {
				log.Println("Delete Order")
				complaintHandler.DeleteComplaintHandler(w, r, queries)
			})
		})
	})



=======
	parkingPermitHandler := handlers.NewParkingPermitHandler(pool, queries)
>>>>>>> a889badd
	workOrderHandler := handlers.NewWorkOrderHandler(pool, queries)
	apartmentHandler := handlers.NewApartmentHandler(pool, queries)

	// Application Routes
	r.Group(func(r chi.Router) {
		// Clerk middleware
		r.Use(clerkhttp.WithHeaderAuthorization(), mymiddleware.ClerkAuthMiddleware)
		// Admin Endpoints
		r.Route("/admin", func(r chi.Router) {
			// a.Use(mymiddleware.IsAdmin) // Clerk Admin middleware
			r.Get("/", userHandler.GetAdminOverview)

			// Tenants
			r.Route("/tenants", func(r chi.Router) {
				r.Get("/", userHandler.GetAllTenants)
				r.Post("/invite", userHandler.InviteTenant)
				r.Route("/{clerk_id}", func(r chi.Router) {
					r.Get("/", userHandler.GetUserByClerkId)
					r.Patch("/credentials", userHandler.UpdateTenantProfile)
				})
			})

			// ParkingPermits
			r.Route("/parking", func(r chi.Router) {
				r.Get("/", parkingPermitHandler.GetParkingPermits)
				r.Post("/", parkingPermitHandler.CreateParkingPermit)
				r.Route("/{permit_id}", func(r chi.Router) {
					r.Get("/", parkingPermitHandler.GetParkingPermit)
					r.Delete("/", parkingPermitHandler.DeleteParkingPermit)
				})
			})

			// Work Orders
			r.Route("/work_orders", func(r chi.Router) {
				r.Get("/", workOrderHandler.ListWorkOrdersHandler)
				r.Post("/", workOrderHandler.CreateWorkOrderHandler)
				r.Route("/{order_id}", func(r chi.Router) {
					r.Get("/", workOrderHandler.GetWorkOrderHandler)
					r.Patch("/", workOrderHandler.UpdateWorkOrderHandler)
					r.Delete("/", workOrderHandler.DeleteWorkOrderHandler)
				})
			})

			// Apartment
			r.Route("/apartments", func(r chi.Router) {
				r.Get("/", apartmentHandler.ListApartmentsHandler)
				r.Get("/{apartment}", apartmentHandler.GetApartmentHandler)
				r.Post("/", apartmentHandler.CreateApartmentHandler)
				r.Patch("/{apartment}", apartmentHandler.UpdateApartmentHandler)
				r.Delete("/{apartment}", apartmentHandler.DeleteApartmentHandler)
			})
		})
		// End Admin

		// Tenant Endpoints
		r.Route("/", func(r chi.Router) {
			r.Get("/", userHandler.GetUserByClerkId)
			r.Get("/documents", userHandler.GetTenantDocuments)
			r.Get("/work_orders", userHandler.GetTenantWorkOrders)
			r.Get("/complaints", userHandler.GetTenantComplaints)
			r.Route("/parking", func(r chi.Router) {
				r.Get("/", parkingPermitHandler.TenantGetParkingPermits)
				r.Post("/", parkingPermitHandler.TenantCreateParkingPermit)
				r.Get("/{permit_id}", parkingPermitHandler.GetParkingPermit)
			})
		})
	})

	// Server config
	port := os.Getenv("PORT")
	server := &http.Server{
		Addr:    ":" + port,
		Handler: r,
	}

	// Start server
	go func() {
		log.Printf("Server is running on port %s....\n", port)
		if err := server.ListenAndServe(); err != nil && err != http.ErrServerClosed {
			log.Fatalf("server error: %v", err)
		}
	}()

	// Block until we reveive an interrupt signal
	<-sigChan
	log.Println("shutting down server...")

	// Gracefully shutdown the server
	shutdownCtx, shutdownCancel := context.WithTimeout(context.Background(), 5*time.Second)
	defer shutdownCancel()
	if err := server.Shutdown(shutdownCtx); err != nil {
		log.Fatalf("server shutdown failed: %v", err)
	}
}<|MERGE_RESOLUTION|>--- conflicted
+++ resolved
@@ -74,7 +74,6 @@
 
 	// Routers
 	userHandler := handlers.NewUserHandler(pool, queries)
-<<<<<<< HEAD
 	// Admin Endpoints
 	r.Route("/admin", func(r chi.Router) {
 		r.Use(clerkhttp.WithHeaderAuthorization()) // Clerk middleware
@@ -136,9 +135,7 @@
 
 
 
-=======
 	parkingPermitHandler := handlers.NewParkingPermitHandler(pool, queries)
->>>>>>> a889badd
 	workOrderHandler := handlers.NewWorkOrderHandler(pool, queries)
 	apartmentHandler := handlers.NewApartmentHandler(pool, queries)
 
