package main

import (
	"context"
	"encoding/json"
	"fmt"
	"io"
	"log"
	"net/http"
	"os"
	"os/signal"
	"syscall"
	"time"

	"github.com/careecodes/RentDaddy/internal/db"
	gen "github.com/careecodes/RentDaddy/internal/db/generated"
	"github.com/careecodes/RentDaddy/pkg/handlers"
	"github.com/clerk/clerk-sdk-go/v2"
	"github.com/clerk/clerk-sdk-go/v2/user"
	"github.com/go-chi/chi/v5"
	"github.com/go-chi/chi/v5/middleware"
	"github.com/go-chi/cors"
)

type Item struct {
	ID    string `json:"id"`
	Value string `json:"value"`
}

var items = make(map[string]Item)

func PutItemHandler(w http.ResponseWriter, r *http.Request) {
	itemID := chi.URLParam(r, "id")
	var updatedItem Item
	if err := json.NewDecoder(r.Body).Decode(&updatedItem); err != nil {
		http.Error(w, err.Error(), http.StatusBadRequest)
		return
	}
	if itemID != updatedItem.ID {
		http.Error(w, "ID in path and body do not match", http.StatusBadRequest)
		return
	}
	if _, ok := items[itemID]; !ok {
		http.Error(w, "Item not found", http.StatusNotFound)
		return
	}
	items[itemID] = updatedItem
	w.WriteHeader(http.StatusOK)

	// Encode response and handle error
	if err := json.NewEncoder(w).Encode(updatedItem); err != nil {
		http.Error(w, "Failed to encode JSON response", http.StatusInternalServerError)
		return
	}

}

// QuickDump is a function that dumps the request to the console for debugging purposes
//
//	func QuickDump(r *http.Request) {
//		dump, err := httputil.DumpRequest(r, true)
//		if err != nil {
//			http.Error(w, "Failed to dump request", http.StatusInternalServerError)
//			return
//		}
//		fmt.Printf("Request dump: %s\n", dump)
//	}

func main() {
	// OS signal channel
	sigChan := make(chan os.Signal, 1)
	signal.Notify(sigChan, os.Interrupt, syscall.SIGTERM)

	dbUrl := os.Getenv("PG_URL")
	if dbUrl == "" {
		log.Fatal("[ENV] Error: No Database url")
	}
	// Get the secret key from the environment variable
	clerkSecretKey := os.Getenv("CLERK_SECRET_KEY")

	if clerkSecretKey == "" {
		log.Fatal("[ENV] CLERK_SECRET_KEY environment vars are required")
	}
	webhookSecret := os.Getenv("CLERK_WEBHOOK")

	if webhookSecret == "" {
		log.Fatal("[ENV] CLERK_WEBHOOK environment vars are required")
	}

	ctx := context.Background()

	queries, pool, err := db.ConnectDB(ctx, dbUrl)
	if err != nil {
		log.Fatalf("[DB] Failed initializing: %v", err)
	}
	defer pool.Close()

	// Initialize Clerk with your secret key
	clerk.SetKey(clerkSecretKey)

	r := chi.NewRouter()
	r.Use(middleware.Logger)

	r.Use(cors.Handler(cors.Options{
		AllowedOrigins: []string{"*"},
		// AllowOriginFunc:  func(r *http.Request, origin string) bool { return true },
		AllowedMethods:   []string{"GET", "POST", "PUT", "DELETE", "OPTIONS", "PATCH"},
		AllowedHeaders:   []string{"Accept", "Authorization", "Content-Type", "X-CSRF-Token"},
		ExposedHeaders:   []string{"Link"},
		AllowCredentials: false,
		MaxAge:           300, // Maximum value not ignored by any of major browsers
	}))

	// Webhooks
	r.Post("/webhooks/clerk", func(w http.ResponseWriter, r *http.Request) {
		handlers.ClerkWebhookHandler(w, r, pool, queries)
	})

	// User Router
	userHandler := handlers.NewUserHandler(pool, queries)
	leasesHandler := handlers.NewLeaseHandler(pool, queries)
	// Admin Routes
	r.Route("/admins", func(r chi.Router) {
		r.Get("/", func(w http.ResponseWriter, r *http.Request) {
			userHandler.GetAllUsers(w, r, gen.RoleAdmin)
		})
		r.Post("/tenant_invite/{clerk_id}/{tenant_email}/{tenant_unit_number}", userHandler.InviteTenant)
		r.Get("/{clerk_id}", userHandler.GetAdminByClerkId)
	})

	// Admin Lease Routes (Admins Manage Leases)
	r.Route("/admins/leases", func(r chi.Router) {
		// r.Post("/", leasesHandler.CreateLease)                            // Admin creates a lease
		// r.Patch("/{lease_id}", leasesHandler.UpdateLease)                 // Admin updates lease details
		r.Patch("/{lease_id}/renew", leasesHandler.RenewLease) // Admin renews lease
		// r.Patch("/{lease_id}/terminate", leasesHandler.TerminateLease)    // Admin terminates lease
		// r.Patch("/{lease_id}/file", leasesHandler.UpdateLeaseFileKey)     // Admin updates lease file
		// r.Get("/{lease_id}/template", leasesHandler.GetLeaseWithTemplate) // Admin gets lease with template
		// r.Get("/templates", leasesHandler.GetLeaseTemplates)              // Admin gets all lease templates
		// r.Post("/templates", leasesHandler.CreateLeaseTemplate)           // Admin creates a new lease template
	})

	// Tenant Routes
	r.Route("/tenants", func(r chi.Router) {
		r.Get("/", func(w http.ResponseWriter, r *http.Request) {
			userHandler.GetAllUsers(w, r, gen.RoleTenant)
		})
		r.Get("/{clerk_id}", userHandler.GetTenantByClerkId)
		r.Patch("/{clerk_id}/credentials", userHandler.UpdateTenantCredentials)
		// Tenant Lease Routes (READ-ONLY for tenants)
		// r.Get("/", leasesHandler.GetLeasesForTenant)           // List all leases for a tenant
		// r.Get("/latest", leasesHandler.GetLatestLeaseByTenant) // Get latest lease for a tenant
		// r.Get("/{lease_id}", leasesHandler.GetLeaseByID)       // Get specific lease for a tenant
	})

	r.Get("/test/get", func(w http.ResponseWriter, r *http.Request) {
		w.WriteHeader(http.StatusOK)
		w.Write([]byte("Success in get"))
	})
	// Sample data
	items["1"] = Item{ID: "1", Value: "initial value"}

	r.Post("/test/post", func(w http.ResponseWriter, r *http.Request) {
		// fmt.Printf("%v",items)
		body, err := io.ReadAll(r.Body)
		if err != nil {
			http.Error(w, "Failed to read body", http.StatusInternalServerError)
			return
		}
		defer r.Body.Close()
		fmt.Printf("%s", body)
		fmt.Printf("post success")
		w.WriteHeader(http.StatusOK)
		w.Write(body)
		_, err = w.Write([]byte("Success in post"))
		if err != nil {
			log.Printf("Failed to write response: %v", err)
		}

	})

	r.Put("/test/put", func(w http.ResponseWriter, r *http.Request) {
		// fmt.Printf("%v",items)
		body, err := io.ReadAll(r.Body)
		if err != nil {
			http.Error(w, "Failed to read body", http.StatusInternalServerError)
			return
		}
		defer r.Body.Close()
		fmt.Printf("%s", body)
		fmt.Printf("put success")
		w.WriteHeader(http.StatusOK)
		w.Write(body)
		w.Write([]byte("Success in put"))
	})

	r.Delete("/test/delete", func(w http.ResponseWriter, r *http.Request) {
		// fmt.Printf("%v",items)
		body, err := io.ReadAll(r.Body)
		if err != nil {
			http.Error(w, "Failed to read body", http.StatusInternalServerError)
			return
		}
		defer r.Body.Close()
		fmt.Printf("%s", body)
		fmt.Printf("delete success")
		w.WriteHeader(http.StatusOK)
		w.Write(body)
	})

	r.Patch("/test/patch", func(w http.ResponseWriter, r *http.Request) {
		// fmt.Printf("%v",items)
		body, err := io.ReadAll(r.Body)
		if err != nil {
			http.Error(w, "Failed to read body", http.StatusInternalServerError)
			return
		}
		defer r.Body.Close()
		fmt.Printf("%s", body)
		fmt.Printf("patch success")
		w.WriteHeader(http.StatusOK)
		w.Write(body)
	})

	r.Put("/test/clerk/update-username", func(w http.ResponseWriter, r *http.Request) {
		// QuickDump(r) // Uncomment to see the request dump

		// Define a struct to parse the incoming JSON
		type UpdateUsernameRequest struct {
			ID       string `json:"id"`
			Username string `json:"username"`
		}

		// Set the request body to the struct so that we can parse the request body
		var updateReq UpdateUsernameRequest

		// Parse the request body
		if err := json.NewDecoder(r.Body).Decode(&updateReq); err != nil {
			log.Printf("Error decoding request body: %v", err)
			http.Error(w, "Failed to parse request body: "+err.Error(), http.StatusBadRequest)
			return
		}

		// Log the parsed request
		log.Printf("Received update request - ID: %s, Username: %s", updateReq.ID, updateReq.Username)

		// Check if ID is provided
		if updateReq.ID == "" {
			http.Error(w, "User ID is required", http.StatusBadRequest)
			return
		}

		log.Printf("Updating user with ID: %s", updateReq.ID)

		// Update the user with the provided ID and username
		resource, err := user.Update(r.Context(), updateReq.ID, &user.UpdateParams{
			Username: clerk.String(updateReq.Username),
		})
		if err != nil {
			log.Printf("Error updating user: %v", err)
			http.Error(w, "Failed to update user: "+err.Error(), http.StatusInternalServerError)
			return
		}

		log.Printf("User updated successfully: %v", resource.ID)

		// Return the updated user as JSON using the response writer and the resource
		w.Header().Set("Content-Type", "application/json")
		w.WriteHeader(http.StatusOK)
		if err := json.NewEncoder(w).Encode(resource); err != nil {
			http.Error(w, "Failed to encode JSON response", http.StatusInternalServerError)
			return
		}
	})
	// End of Clerk Routes

<<<<<<< HEAD
=======
	workOrderHandler := handlers.NewWorkOrderHandler(pool, queries)
	r.Route("/work_orders", func(r chi.Router) {
		// Admin route
		r.Get("/", func(w http.ResponseWriter, r *http.Request) {
			log.Println("List Orders")
			workOrderHandler.ListWorkOrdersHandler(w, r)
		})

		// Create Order
		r.Post("/", func(w http.ResponseWriter, r *http.Request) {
			log.Println("Create Order")
			workOrderHandler.CreateWorkOrderHandler(w, r)
		})

		r.Route("/{order_number}", func(r chi.Router) {
			r.Get("/", func(w http.ResponseWriter, r *http.Request) {
				log.Println("Get Order")
				workOrderHandler.GetWorkOrderHandler(w, r)
			})
			r.Patch("/", func(w http.ResponseWriter, r *http.Request) {
				log.Printf("Update Order")
				workOrderHandler.UpdateWorkOrderHandler(w, r)
			})
			r.Delete("/", func(w http.ResponseWriter, r *http.Request) {
				log.Println("Delete Order")
				workOrderHandler.DeleteWorkOrderHandler(w, r)
			})
		})
	})

>>>>>>> 1aa91423
	// Server config
	port := os.Getenv("PORT")
	server := &http.Server{
		Addr:    ":" + port,
		Handler: r,
	}

	// Start server
	go func() {
		log.Printf("Server is running on port %s....\n", port)
		if err := server.ListenAndServe(); err != nil && err != http.ErrServerClosed {
			log.Fatalf("server error: %v", err)
		}
	}()

	// Block until we reveive an interrupt signal
	<-sigChan
	log.Println("shutting down server...")

	// Gracefully shutdown the server
	shutdownCtx, shutdownCancel := context.WithTimeout(context.Background(), 5*time.Second)
	defer shutdownCancel()
	if err := server.Shutdown(shutdownCtx); err != nil {
		log.Fatalf("server shutdown failed: %v", err)
	}
}<|MERGE_RESOLUTION|>--- conflicted
+++ resolved
@@ -274,8 +274,6 @@
 	})
 	// End of Clerk Routes
 
-<<<<<<< HEAD
-=======
 	workOrderHandler := handlers.NewWorkOrderHandler(pool, queries)
 	r.Route("/work_orders", func(r chi.Router) {
 		// Admin route
@@ -306,7 +304,6 @@
 		})
 	})
 
->>>>>>> 1aa91423
 	// Server config
 	port := os.Getenv("PORT")
 	server := &http.Server{
