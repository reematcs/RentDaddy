package main

import (
	"context"
	"log"
	"net/http"
	"os"
	"os/signal"
	"syscall"
	"time"

	"github.com/careecodes/RentDaddy/internal/db"

	"github.com/careecodes/RentDaddy/pkg/handlers"
	"github.com/clerk/clerk-sdk-go/v2"
	clerkhttp "github.com/clerk/clerk-sdk-go/v2/http"
	"github.com/clerk/clerk-sdk-go/v2/session"

	"github.com/careecodes/RentDaddy/middleware"

	"github.com/go-chi/chi/v5"
	chiMiddleware "github.com/go-chi/chi/v5/middleware"
	"github.com/go-chi/cors"
)

func main() {
	// OS signal channel
	sigChan := make(chan os.Signal, 1)
	signal.Notify(sigChan, os.Interrupt, syscall.SIGTERM)

	dbUrl := os.Getenv("PG_URL")
	if dbUrl == "" {
		log.Fatal("[ENV] Error: No Database url")
	}
	// Get the secret key from the environment variable
	clerkSecretKey := os.Getenv("CLERK_SECRET_KEY")

	if clerkSecretKey == "" {
		log.Fatal("[ENV] CLERK_SECRET_KEY environment vars are required")
	}
	webhookSecret := os.Getenv("CLERK_WEBHOOK")

	if webhookSecret == "" {
		log.Fatal("[ENV] CLERK_WEBHOOK environment vars are required")
	}

	ctx := context.Background()

	queries, pool, err := db.ConnectDB(ctx, dbUrl)
	if err != nil {
		log.Fatalf("[DB] Failed initializing: %v", err)
	}
	defer pool.Close()

	// Initialize Clerk with your secret key
	clerk.SetKey(clerkSecretKey)

	r := chi.NewRouter()
	r.Use(chiMiddleware.Logger)
	r.Use(cors.Handler(cors.Options{
		AllowedOrigins: []string{"*"},
		// AllowOriginFunc:  func(r *http.Request, origin string) bool { return true },
		AllowedMethods:   []string{"GET", "POST", "PUT", "DELETE", "OPTIONS", "PATCH"},
		AllowedHeaders:   []string{"Accept", "Authorization", "Content-Type", "X-CSRF-Token"},
		ExposedHeaders:   []string{"Link"},
		AllowCredentials: false,
		MaxAge:           300, // Maximum value not ignored by any of major browsers
	}))
	// Added to make this work for testing.
	r.Use(clerkhttp.WithHeaderAuthorization())
	r.Use(middleware.ClerkAuthMiddleware)

	// Webhooks
	r.Post("/webhooks/clerk", func(w http.ResponseWriter, r *http.Request) {
		handlers.ClerkWebhookHandler(w, r, pool, queries)
	})

	// Routers
	userHandler := handlers.NewUserHandler(pool, queries)

	// Locker Handler
	lockerHandler := handlers.NewLockerHandler(pool, queries)

	parkingPermitHandler := handlers.NewParkingPermitHandler(pool, queries)
	workOrderHandler := handlers.NewWorkOrderHandler(pool, queries)
	apartmentHandler := handlers.NewApartmentHandler(pool, queries)
	chatbotHandler := handlers.NewChatBotHandler(pool, queries)
	complaintHandler := handlers.NewComplaintHandler(pool, queries)
	leaseHandler := handlers.NewLeaseHandler(pool, queries)

	// // Test routes - no auth required
	// r.Post("/test/complaints", complaintHandler.CreateManyComplaintsForTestingHandler)

	// r.Post("/test/work-orders", workOrderHandler.CreateManyWorkOrdersHandler)

	// r.Post("/test/lockers", lockerHandler.CreateManyLockers)

	// Application Routes
	r.Group(func(r chi.Router) {
		// Clerk middleware
		r.Use(clerkhttp.WithHeaderAuthorization(), middleware.ClerkAuthMiddleware)

		// Admin Endpoints
		r.Route("/admin", func(r chi.Router) {
<<<<<<< HEAD
			//a.Use(middleware.IsAdmin) // Clerk Admin middleware
=======
			r.Use(mymiddleware.IsAdmin) // Clerk Admin middleware
>>>>>>> bccd710b
			r.Get("/", userHandler.GetAdminOverview)

			// Tenants
			r.Route("/tenants", func(r chi.Router) {
				r.Get("/", userHandler.GetAllTenants)
				r.Post("/invite", userHandler.InviteTenant)
				r.Route("/{clerk_id}", func(r chi.Router) {
					r.Get("/", userHandler.GetUserByClerkId)
					r.Patch("/", userHandler.UpdateTenantProfile)
					r.Delete("/", userHandler.DeleteTenant)
					r.Get("/work_orders", userHandler.GetTenantWorkOrders)
					r.Get("/complaints", userHandler.GetTenantComplaints)
				})
			})

			// ParkingPermits
			r.Route("/parking", func(r chi.Router) {
				r.Get("/", parkingPermitHandler.GetParkingPermits)
				r.Post("/", parkingPermitHandler.CreateParkingPermit)
				r.Route("/{permit_id}", func(r chi.Router) {
					r.Get("/", parkingPermitHandler.GetParkingPermit)
					r.Delete("/", parkingPermitHandler.DeleteParkingPermit)
				})
			})

			// Work Orders
			r.Route("/work_orders", func(r chi.Router) {
				// r.Post("/test", workOrderHandler.CreateManyWorkOrdersHandler)
				r.Get("/", workOrderHandler.ListWorkOrdersHandler)
				r.Post("/", workOrderHandler.CreateWorkOrderHandler)
				r.Route("/{order_id}", func(r chi.Router) {
					r.Get("/", workOrderHandler.GetWorkOrderHandler)
					r.Patch("/", workOrderHandler.UpdateWorkOrderHandler)
					r.Delete("/", workOrderHandler.DeleteWorkOrderHandler)
					r.Route("/status", func(r chi.Router) {
						r.Patch("/", workOrderHandler.UpdateWorkOrderStatusHandler)
					})
				})
			})

			// Start of Locker Handlers
			r.Route("/lockers", func(r chi.Router) {
				r.Get("/", lockerHandler.GetLockers)
				r.Get("/in-use/count", lockerHandler.GetNumberOfLockersInUse)
				r.Get("/{id}", lockerHandler.GetLocker)
				// Used to change the user assigned to a locker or the status of a locker
				r.Patch("/{id}", lockerHandler.UpdateLocker)
				// Used to set up the initial lockers for an apartment
			})
			// End of Locker Handlers

			// Start of Apartment Handlers
			r.Route("/apartments", func(r chi.Router) {
				r.Get("/", apartmentHandler.ListApartmentsHandler)
				r.Get("/{apartment}", apartmentHandler.GetApartmentHandler)
				r.Post("/", apartmentHandler.CreateApartmentHandler)
				r.Patch("/{apartment}", apartmentHandler.UpdateApartmentHandler)
				r.Delete("/{apartment}", apartmentHandler.DeleteApartmentHandler)
			})
			// End of Apartment Handlers

			// Complaint
			r.Route("/complaints", func(r chi.Router) {
				r.Get("/", complaintHandler.ListComplaintsHandler)
				r.Post("/", complaintHandler.CreateComplaintHandler)
				r.Patch("/{complaint}", complaintHandler.UpdateComplaintHandler)
				r.Delete("/{complaint}", complaintHandler.DeleteComplaintHandler)
				r.Route("/{complaint_id}", func(r chi.Router) {
					r.Route("/status", func(r chi.Router) {
						r.Patch("/", complaintHandler.UpdateComplaintStatusHandler)
					})
				})
			})

			// Leases
			r.Route("/leases", func(r chi.Router) {
				r.Get("/", leaseHandler.GetLeases)
				r.Post("/create", leaseHandler.CreateLease)
				r.Post("/send/{leaseID}", leaseHandler.SendLease)
				r.Post("/renew", leaseHandler.RenewLease)
				r.Post("/amend", leaseHandler.AmendLease)
				r.Post("/terminate/{leaseID}", leaseHandler.TerminateLease)
				r.Get("/without-lease", leaseHandler.GetTenantsWithoutLease)
				r.Get("/apartments-available", leaseHandler.GetApartmentsWithoutLease)
				r.Get("/update-statuses", leaseHandler.UpdateAllLeaseStatuses)
				r.Post("/notify-expiring", leaseHandler.NotifyExpiringLeases)
				r.Post("/webhooks/documenso", leaseHandler.DocumensoWebhookHandler)
				r.Get("/{leaseID}/url", leaseHandler.DocumensoGetDocumentURL)
			})
		})
		// End Admin

		// Tenant Endpoints
		r.Route("/tenant", func(r chi.Router) {
			r.Get("/", userHandler.GetUserByClerkId)
			r.Get("/apartment", userHandler.TenantGetApartment)
			r.Get("/documents", userHandler.TenantGetDocuments)
			r.Get("/work_orders", userHandler.TenantGetWorkOrders)
			r.Post("/work_orders", userHandler.TenantCreateWorkOrder)
			r.Get("/complaints", userHandler.TenantGetComplaints)
			r.Post("/complaints", userHandler.TenantCreateComplaint)

			// Locker Endpoints
			r.Get("/lockers", lockerHandler.GetLockerByUserId)
			r.Post("/lockers/unlock", lockerHandler.UnlockLocker)

			// ParkingPermit Endpoints
			r.Route("/parking", func(r chi.Router) {
				r.Get("/", parkingPermitHandler.TenantGetParkingPermits)
				r.Post("/", parkingPermitHandler.TenantCreateParkingPermit)
				r.Get("/{permit_id}", parkingPermitHandler.GetParkingPermit)
			})
			r.Route("/leases", func(r chi.Router) {
				r.Get("/{user_id}/signing-url", func(w http.ResponseWriter, r *http.Request) {
					leaseHandler := handlers.NewLeaseHandler(pool, queries)
					leaseHandler.GetTenantLeaseStatusAndURLByUserID(w, r)
				})
			})
		})
		// NOTE: Destory session / ctx on sign out
		r.Post("/signout", func(w http.ResponseWriter, r *http.Request) {
			claims, ok := clerk.SessionClaimsFromContext(r.Context())
			if !ok {
				log.Printf("[SIGN_OUT] Failed destorying session %v", err)
				http.Error(w, "Error destorying session", http.StatusInternalServerError)
				return
			}
			_, err := session.Revoke(r.Context(), &session.RevokeParams{
				ID: claims.ID,
			})
			if err != nil {
				log.Printf("[SIGN_OUT] Failed to revoke session: %v", err)
				http.Error(w, "Error revoking session", http.StatusInternalServerError)
				return
			}

			w.WriteHeader(http.StatusOK)
			w.Write([]byte("Session revoked successfully"))
		})
	})

	// ChatBot routes
	r.Route("/api/chat", func(r chi.Router) {
		r.Post("/", chatbotHandler.ChatHandler)
		r.Get("/", chatbotHandler.ChatGetHandler)
	})

	// Server config
	port := os.Getenv("PORT")
	server := &http.Server{
		Addr:    ":" + port,
		Handler: r,
	}

	// Start server
	go func() {
		log.Printf("Server is running on port %s....\n", port)
		if err := server.ListenAndServe(); err != nil && err != http.ErrServerClosed {
			log.Fatalf("server error: %v", err)
		}
	}()

	// Block until we revive an interrupt signal
	<-sigChan
	log.Println("shutting down server...")

	// Gracefully shutdown the server
	shutdownCtx, shutdownCancel := context.WithTimeout(context.Background(), 5*time.Second)
	defer shutdownCancel()
	if err := server.Shutdown(shutdownCtx); err != nil {
		log.Fatalf("server shutdown failed: %v", err)
	}
}<|MERGE_RESOLUTION|>--- conflicted
+++ resolved
@@ -10,13 +10,12 @@
 	"time"
 
 	"github.com/careecodes/RentDaddy/internal/db"
+	"github.com/careecodes/RentDaddy/middleware"
 
 	"github.com/careecodes/RentDaddy/pkg/handlers"
 	"github.com/clerk/clerk-sdk-go/v2"
 	clerkhttp "github.com/clerk/clerk-sdk-go/v2/http"
 	"github.com/clerk/clerk-sdk-go/v2/session"
-
-	"github.com/careecodes/RentDaddy/middleware"
 
 	"github.com/go-chi/chi/v5"
 	chiMiddleware "github.com/go-chi/chi/v5/middleware"
@@ -102,11 +101,7 @@
 
 		// Admin Endpoints
 		r.Route("/admin", func(r chi.Router) {
-<<<<<<< HEAD
-			//a.Use(middleware.IsAdmin) // Clerk Admin middleware
-=======
 			r.Use(mymiddleware.IsAdmin) // Clerk Admin middleware
->>>>>>> bccd710b
 			r.Get("/", userHandler.GetAdminOverview)
 
 			// Tenants
@@ -246,6 +241,26 @@
 			w.WriteHeader(http.StatusOK)
 			w.Write([]byte("Session revoked successfully"))
 		})
+		// NOTE: Destory session / ctx on sign out
+		r.Post("/signout", func(w http.ResponseWriter, r *http.Request) {
+			claims, ok := clerk.SessionClaimsFromContext(r.Context())
+			if !ok {
+				log.Printf("[SIGN_OUT] Failed destorying session %v", err)
+				http.Error(w, "Error destorying session", http.StatusInternalServerError)
+				return
+			}
+			_, err := session.Revoke(r.Context(), &session.RevokeParams{
+				ID: claims.ID,
+			})
+			if err != nil {
+				log.Printf("[SIGN_OUT] Failed to revoke session: %v", err)
+				http.Error(w, "Error revoking session", http.StatusInternalServerError)
+				return
+			}
+
+			w.WriteHeader(http.StatusOK)
+			w.Write([]byte("Session revoked successfully"))
+		})
 	})
 
 	// ChatBot routes
