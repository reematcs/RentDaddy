package main

import (
	"context"
	"encoding/json"
	"fmt"
	"io"
	"log"
	"net/http"
	"os"
	"os/signal"
	"syscall"
	"time"

	"github.com/careecodes/RentDaddy/internal/db"
	gen "github.com/careecodes/RentDaddy/internal/db/generated"
	"github.com/careecodes/RentDaddy/pkg/handlers"
	"github.com/clerk/clerk-sdk-go/v2"
	"github.com/clerk/clerk-sdk-go/v2/user"
	"github.com/go-chi/chi/v5"
	"github.com/go-chi/chi/v5/middleware"
	"github.com/go-chi/cors"
)

func main() {
	// OS signal channel
	sigChan := make(chan os.Signal, 1)
	signal.Notify(sigChan, os.Interrupt, syscall.SIGTERM)

	dbUrl := os.Getenv("PG_URL")
	if dbUrl == "" {
		log.Fatal("[ENV] Error: No Database url")
	}
	// Get the secret key from the environment variable
	clerkSecretKey := os.Getenv("CLERK_SECRET_KEY")

	if clerkSecretKey == "" {
		log.Fatal("[ENV] CLERK_SECRET_KEY environment vars are required")
	}
	webhookSecret := os.Getenv("CLERK_WEBHOOK")

	if webhookSecret == "" {
		log.Fatal("[ENV] CLERK_WEBHOOK environment vars are required")
	}

	ctx := context.Background()

	queries, pool, err := db.ConnectDB(ctx, dbUrl)
	if err != nil {
		log.Fatalf("[DB] Failed initializing: %v", err)
	}
	defer pool.Close()

	// Initialize Clerk with your secret key
	clerk.SetKey(clerkSecretKey)

	r := chi.NewRouter()
	r.Use(middleware.Logger)

	r.Use(cors.Handler(cors.Options{
		AllowedOrigins: []string{"*"},
		// AllowOriginFunc:  func(r *http.Request, origin string) bool { return true },
		AllowedMethods:   []string{"GET", "POST", "PUT", "DELETE", "OPTIONS", "PATCH"},
		AllowedHeaders:   []string{"Accept", "Authorization", "Content-Type", "X-CSRF-Token"},
		ExposedHeaders:   []string{"Link"},
		AllowCredentials: false,
		MaxAge:           300, // Maximum value not ignored by any of major browsers
	}))

	// Webhooks
	r.Post("/webhooks/clerk", func(w http.ResponseWriter, r *http.Request) {
		handlers.ClerkWebhookHandler(w, r, pool, queries)
	})

	// User Router
	userHandler := handlers.NewUserHandler(pool, queries)
	// Tenants Routes
	r.Route("/tenants", func(r chi.Router) {
		r.Get("/", func(w http.ResponseWriter, r *http.Request) {
			userHandler.GetAllUsers(w, r, gen.RoleTenant)
		})
		r.Get("/{clerk_id}", userHandler.GetTenantByClerkId)
		r.Patch("/{clerk_id}/credentials", userHandler.UpdateTenantCredentials)
	})
	// Admin Routes
	r.Route("/admins", func(r chi.Router) {
		r.Get("/", func(w http.ResponseWriter, r *http.Request) {
			userHandler.GetAllUsers(w, r, gen.RoleAdmin)
		})
		r.Post("/tenant_invite/{clerk_id}/{tenant_email/{tenant_unit_number}", userHandler.InviteTenant)
		r.Get("/{clerk_id}", userHandler.GetAdminByClerkId)
	})

	// User Router
	userHandler := handlers.NewUserHandler(pool, queries)

	// Tenants Routes
	r.Route("/tenants", func(r chi.Router) {
		r.Get("/", func(w http.ResponseWriter, r *http.Request) {
			userHandler.GetAllUsers(w, r, gen.RoleTenant)
		})
		// r.Post("/", userHandler.CreateTenant)
		r.Get("/{clerk_id}", userHandler.GetTenantByClerkId)
		r.Patch("/{clerk_id}/credentials", userHandler.UpdateTenantCredentials)
	})
	// Admin Routes
	leaseHandler := handlers.NewLeaseHandler(pool, queries)
	r.Route("/admins", func(r chi.Router) {
		r.Get("/", func(w http.ResponseWriter, r *http.Request) {
			userHandler.GetAllUsers(w, r, gen.RoleAdmin)
		})
		// r.Post("/", userHandler.CreateAdmin)
		r.Get("/{clerk_id}", userHandler.GetAdminByClerkId)
		r.Route("/leases", func(r chi.Router) {
			r.Post("/", leaseHandler.CreateLease) // Admin creates a lease
			// Future routes for admin lease management:
			// r.Get("/{lease_id}", leaseHandler.GetLeaseByID)  // Admin views a lease
			// r.Patch("/{lease_id}/renew", leaseHandler.RenewLease) // Admin renews a lease
			// r.Delete("/{lease_id}", leaseHandler.TerminateLease) // Admin terminates a lease
		})
	})

	r.Get("/test/get", func(w http.ResponseWriter, r *http.Request) {
		w.WriteHeader(http.StatusOK)
		w.Write([]byte("Success in get"))
	})
<<<<<<< HEAD
	// Sample data
	items["1"] = Item{ID: "1", Value: "initial value"}
=======
>>>>>>> 348e4471

	r.Post("/test/post", func(w http.ResponseWriter, r *http.Request) {
		// fmt.Printf("%v",items)
		body, err := io.ReadAll(r.Body)
		if err != nil {
			http.Error(w, "Failed to read body", http.StatusInternalServerError)
			return
		}
		defer r.Body.Close()
		fmt.Printf("%s", body)
		fmt.Printf("post success")
		w.WriteHeader(http.StatusOK)
		w.Write(body)
		w.Write([]byte("Success in post"))
	})

	r.Put("/test/put", func(w http.ResponseWriter, r *http.Request) {
		// fmt.Printf("%v",items)
		body, err := io.ReadAll(r.Body)
		if err != nil {
			http.Error(w, "Failed to read body", http.StatusInternalServerError)
			return
		}
		defer r.Body.Close()
		fmt.Printf("%s", body)
		fmt.Printf("put success")
		w.WriteHeader(http.StatusOK)
		w.Write(body)
		w.Write([]byte("Success in put"))
	})

	r.Delete("/test/delete", func(w http.ResponseWriter, r *http.Request) {
		// fmt.Printf("%v",items)
		body, err := io.ReadAll(r.Body)
		if err != nil {
			http.Error(w, "Failed to read body", http.StatusInternalServerError)
			return
		}
		defer r.Body.Close()
		fmt.Printf("%s", body)
		fmt.Printf("delete success")
		w.WriteHeader(http.StatusOK)
		w.Write(body)
	})

	r.Patch("/test/patch", func(w http.ResponseWriter, r *http.Request) {
		// fmt.Printf("%v",items)
		body, err := io.ReadAll(r.Body)
		if err != nil {
			http.Error(w, "Failed to read body", http.StatusInternalServerError)
			return
		}
		defer r.Body.Close()
		fmt.Printf("%s", body)
		fmt.Printf("patch success")
		w.WriteHeader(http.StatusOK)
		w.Write(body)
	})

	r.Put("/test/clerk/update-username", func(w http.ResponseWriter, r *http.Request) {
		// QuickDump(r) // Uncomment to see the request dump

		// Define a struct to parse the incoming JSON
		type UpdateUsernameRequest struct {
			ID       string `json:"id"`
			Username string `json:"username"`
		}

		// Set the request body to the struct so that we can parse the request body
		var updateReq UpdateUsernameRequest

		// Parse the request body
		if err := json.NewDecoder(r.Body).Decode(&updateReq); err != nil {
			log.Printf("Error decoding request body: %v", err)
			http.Error(w, "Failed to parse request body: "+err.Error(), http.StatusBadRequest)
			return
		}

		// Log the parsed request
		log.Printf("Received update request - ID: %s, Username: %s", updateReq.ID, updateReq.Username)

		// Check if ID is provided
		if updateReq.ID == "" {
			http.Error(w, "User ID is required", http.StatusBadRequest)
			return
		}

		log.Printf("Updating user with ID: %s", updateReq.ID)

		// Update the user with the provided ID and username
		resource, err := user.Update(r.Context(), updateReq.ID, &user.UpdateParams{
			Username: clerk.String(updateReq.Username),
		})
		if err != nil {
			log.Printf("Error updating user: %v", err)
			http.Error(w, "Failed to update user: "+err.Error(), http.StatusInternalServerError)
			return
		}

		log.Printf("User updated successfully: %v", resource.ID)

		// Return the updated user as JSON using the response writer and the resource
		w.Header().Set("Content-Type", "application/json")
		w.WriteHeader(http.StatusOK)
		json.NewEncoder(w).Encode(resource)
	})
	// End of Clerk Routes

	// Server config
	port := os.Getenv("PORT")
	server := &http.Server{
		Addr:    ":" + port,
		Handler: r,
	}

	// Start server
	go func() {
		log.Printf("Server is running on port %s....\n", port)
		if err := server.ListenAndServe(); err != nil && err != http.ErrServerClosed {
			log.Fatalf("server error: %v", err)
		}
	}()

	// Block until we reveive an interrupt signal
	<-sigChan
	log.Println("shutting down server...")

	// Gracefully shutdown the server
	shutdownCtx, shutdownCancel := context.WithTimeout(context.Background(), 5*time.Second)
	defer shutdownCancel()
	if err := server.Shutdown(shutdownCtx); err != nil {
		log.Fatalf("server shutdown failed: %v", err)
	}
}<|MERGE_RESOLUTION|>--- conflicted
+++ resolved
@@ -91,44 +91,12 @@
 		r.Get("/{clerk_id}", userHandler.GetAdminByClerkId)
 	})
 
-	// User Router
-	userHandler := handlers.NewUserHandler(pool, queries)
-
-	// Tenants Routes
-	r.Route("/tenants", func(r chi.Router) {
-		r.Get("/", func(w http.ResponseWriter, r *http.Request) {
-			userHandler.GetAllUsers(w, r, gen.RoleTenant)
-		})
-		// r.Post("/", userHandler.CreateTenant)
-		r.Get("/{clerk_id}", userHandler.GetTenantByClerkId)
-		r.Patch("/{clerk_id}/credentials", userHandler.UpdateTenantCredentials)
-	})
-	// Admin Routes
-	leaseHandler := handlers.NewLeaseHandler(pool, queries)
-	r.Route("/admins", func(r chi.Router) {
-		r.Get("/", func(w http.ResponseWriter, r *http.Request) {
-			userHandler.GetAllUsers(w, r, gen.RoleAdmin)
-		})
-		// r.Post("/", userHandler.CreateAdmin)
-		r.Get("/{clerk_id}", userHandler.GetAdminByClerkId)
-		r.Route("/leases", func(r chi.Router) {
-			r.Post("/", leaseHandler.CreateLease) // Admin creates a lease
-			// Future routes for admin lease management:
-			// r.Get("/{lease_id}", leaseHandler.GetLeaseByID)  // Admin views a lease
-			// r.Patch("/{lease_id}/renew", leaseHandler.RenewLease) // Admin renews a lease
-			// r.Delete("/{lease_id}", leaseHandler.TerminateLease) // Admin terminates a lease
-		})
-	})
-
 	r.Get("/test/get", func(w http.ResponseWriter, r *http.Request) {
 		w.WriteHeader(http.StatusOK)
 		w.Write([]byte("Success in get"))
 	})
-<<<<<<< HEAD
 	// Sample data
 	items["1"] = Item{ID: "1", Value: "initial value"}
-=======
->>>>>>> 348e4471
 
 	r.Post("/test/post", func(w http.ResponseWriter, r *http.Request) {
 		// fmt.Printf("%v",items)
