--- conflicted
+++ resolved
@@ -85,11 +85,8 @@
 	apartmentHandler := handlers.NewApartmentHandler(pool, queries)
 	chatbotHandler := handlers.NewChatBotHandler(pool, queries)
 	complaintHandler := handlers.NewComplaintHandler(pool, queries)
-<<<<<<< HEAD
 	leaseHandler := handlers.NewLeaseHandler(pool, queries)
-=======
-
->>>>>>> b4fea7e1
+
 	// Application Routes
 	r.Group(func(r chi.Router) {
 		// Clerk middleware
