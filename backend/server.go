--- conflicted
+++ resolved
@@ -75,13 +75,11 @@
 
 	// User Router
 	userHandler := handlers.NewUserHandler(pool, queries)
-<<<<<<< HEAD
 
 	// Locker Handler
 	lockerHandler := handlers.NewLockerHandler(pool, queries)
-=======
+
 	apartmentHandler := handlers.NewApartmentHandler(pool, queries)
->>>>>>> 031f4b9b
 
 	// Admin Endpoints
 	r.Route("/admin", func(r chi.Router) {
@@ -101,7 +99,6 @@
 			r.Patch("/{clerk_id}/credentials", userHandler.UpdateTenantProfile)
 		})
 
-<<<<<<< HEAD
 		// Start of Locker Handlers
 		r.Route("/lockers", func(r chi.Router) {
 			r.Get("/", lockerHandler.GetLockers)
@@ -112,7 +109,8 @@
 			r.Post("/", lockerHandler.CreateManyLockers)
 		})
 		// End of Locker Handlers
-=======
+
+		// Start of Apartment Handlers
 		r.Route("/apartments", func(r chi.Router) {
 			r.Get("/", apartmentHandler.ListApartmentsHandler)
 			r.Get("/{apartment}", apartmentHandler.GetApartmentHandler)
@@ -120,7 +118,7 @@
 			r.Patch("/{apartment}", apartmentHandler.UpdateApartmentHandler)
 			r.Delete("/{apartment}", apartmentHandler.DeleteApartmentHandler)
 		})
->>>>>>> 031f4b9b
+		// End of Apartment Handlers
 	})
 	// Tenant Endpoints
 	r.Route("/tenant", func(r chi.Router) {
@@ -134,11 +132,9 @@
 		r.Get("/{clerk_id}/work_orders", userHandler.GetTenantWorkOrders)
 		r.Get("/{clerk_id}/complaints", userHandler.GetTenantComplaints)
 
-<<<<<<< HEAD
 		r.Get("/lockers/{user_id}", lockerHandler.GetLockerByUserId)
-=======
+
 		// route to retrieve a tenants apartment
->>>>>>> 031f4b9b
 	})
 
 	workOrderHandler := handlers.NewWorkOrderHandler(pool, queries)
