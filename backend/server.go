package main

import (
	"context"
	"log"
	"net/http"
	"os"
	"os/signal"
	"syscall"
	"time"

	"github.com/careecodes/RentDaddy/internal/db"
	gen "github.com/careecodes/RentDaddy/internal/db/generated"

	// mymiddleware "github.com/careecodes/RentDaddy/middleware"

	"github.com/careecodes/RentDaddy/pkg/handlers"
	"github.com/clerk/clerk-sdk-go/v2"

	clerkhttp "github.com/clerk/clerk-sdk-go/v2/http"
	"github.com/go-chi/chi/v5"
	"github.com/go-chi/chi/v5/middleware"
	"github.com/go-chi/cors"
)

func main() {
	// OS signal channel
	sigChan := make(chan os.Signal, 1)
	signal.Notify(sigChan, os.Interrupt, syscall.SIGTERM)

	dbUrl := os.Getenv("PG_URL")
	if dbUrl == "" {
		log.Fatal("[ENV] Error: No Database url")
	}
	// Get the secret key from the environment variable
	clerkSecretKey := os.Getenv("CLERK_SECRET_KEY")

	if clerkSecretKey == "" {
		log.Fatal("[ENV] CLERK_SECRET_KEY environment vars are required")
	}
	webhookSecret := os.Getenv("CLERK_WEBHOOK")

	if webhookSecret == "" {
		log.Fatal("[ENV] CLERK_WEBHOOK environment vars are required")
	}

	ctx := context.Background()

	queries, pool, err := db.ConnectDB(ctx, dbUrl)
	if err != nil {
		log.Fatalf("[DB] Failed initializing: %v", err)
	}
	defer pool.Close()

	// Initialize Clerk with your secret key
	clerk.SetKey(clerkSecretKey)

	r := chi.NewRouter()
	r.Use(middleware.Logger)

	r.Use(cors.Handler(cors.Options{
		AllowedOrigins: []string{"*"},
		// AllowOriginFunc:  func(r *http.Request, origin string) bool { return true },
		AllowedMethods:   []string{"GET", "POST", "PUT", "DELETE", "OPTIONS", "PATCH"},
		AllowedHeaders:   []string{"Accept", "Authorization", "Content-Type", "X-CSRF-Token"},
		ExposedHeaders:   []string{"Link"},
		AllowCredentials: false,
		MaxAge:           300, // Maximum value not ignored by any of major browsers
	}))

	// Webhooks
	r.Post("/webhooks/clerk", func(w http.ResponseWriter, r *http.Request) {
		handlers.ClerkWebhookHandler(w, r, pool, queries)
	})

	// User Router
	userHandler := handlers.NewUserHandler(pool, queries)
	// Admin Endpoints
	r.Route("/admin", func(r chi.Router) {
		r.Use(clerkhttp.WithHeaderAuthorization()) // Clerk middleware
		// NOTE: Uncomment this after
		// r.Use(mymiddleware.IsAdmin)                // Admin middleware
		r.Get("/", userHandler.GetAdminOverview)
		r.Get("/test", func(w http.ResponseWriter, r *http.Request) {
			w.Write([]byte("Hello this is admin test"))
		})
		r.Route("/tenants", func(r chi.Router) {
			r.Get("/", func(w http.ResponseWriter, r *http.Request) {
				userHandler.GetAllTenants(w, r, gen.RoleTenant)
			})
			r.Get("/{clerk_id}", userHandler.GetUserByClerkId)
			r.Post("/invite", userHandler.InviteTenant)
			r.Patch("/{clerk_id}/credentials", userHandler.UpdateTenantProfile)
		})
	})
	// Tenant Endpoints
	r.Route("/tenant", func(r chi.Router) {
		// r.Use(clerkhttp.WithHeaderAuthorization()) // Clerk middleware
		r.Get("/test", func(w http.ResponseWriter, r *http.Request) {
			w.Write([]byte("Hello this is tenant test"))
		})
		r.Post("/{clerk_id}", userHandler.GetUserByClerkId)
		r.Get("/{clerk_id}/permits", userHandler.GetTenantParkingPermits)
		r.Get("/{clerk_id}/documents", userHandler.GetTenantDocuments)
		r.Get("/{clerk_id}/work_orders", userHandler.GetTenantWorkOrders)
		r.Get("/{clerk_id}/complaints", userHandler.GetTenantComplaints)
	})
<<<<<<< HEAD
	// End of Clerk Routes
	//* work order stuff
	// workOrderHandler := handlers.NewWorkOrderHandler(pool, queries)

	// r.Route("/work_orders", func(r chi.Router) {
	// 	// Admin route
	// 	r.Get("/", func(w http.ResponseWriter, r *http.Request) {
	// 		log.Println("List Orders")
	// 		handlers.ListWorkOrdersHandler(w, queries)
	// 	})

	// 	// All route
	// 	r.Post("/", func(w http.ResponseWriter, r *http.Request) {
	// 		log.Println("Post Order")
	// 		handlers.CreateWorkOrderHandler(w, r, queries)
	// 	})

	// 	r.Route("/{order_number}", func(r chi.Router) {
	// 		r.Get("/", func(w http.ResponseWriter, r *http.Request) {
	// 			log.Println("Get Order")
	// 			handlers.GetWorkOrderHandler(w, r, queries)
	// 		})
	// 		r.Patch("/", func(w http.ResponseWriter, r *http.Request) {
	// 			log.Printf("Update Order")
	// 			handlers.UpdateWorkOrderHandler(w, r, queries)
	// 		})
	// 		r.Delete("/", func(w http.ResponseWriter, r *http.Request) {
	// 			log.Println("Delete Order")
	// 			handlers.DeleteWorkOrderHandler(w, r, queries)
	// 		})
	// 	})
	// })

	complaintHandler := handlers.NewComplaintHandler(pool, queries)

	r.Route("/complaints", func (r chi.Router) {
		//admin/test
		r.Get("/", func(w http.ResponseWriter, r *http.Request){
			log.Println("List work orders")
			complaintHandler.ListComplaintsHandler(w,r,queries)
		})

		//All
		r.Post("/", func(w http.ResponseWriter, r *http.Request) {
			log.Println("Post Order")
			complaintHandler.CreateComplaintHandler(w, r, queries)
		})

		r.Route("/{order_number}", func(r chi.Router) {
			r.Get("/", func(w http.ResponseWriter, r *http.Request) {
				log.Println("Get Order")
				complaintHandler.GetComplaintHandler(w, r, queries)
			})
			//TODO: JJ implement these
			// r.Patch("/", func(w http.ResponseWriter, r *http.Request) {
			// 	log.Printf("Update Order")
			// 	handlers.UpdateWorkOrderHandler(w, r, queries)
			// })
			// r.Delete("/", func(w http.ResponseWriter, r *http.Request) {
			// 	log.Println("Delete Order")
			// 	handlers.DeleteWorkOrderHandler(w, r, queries)
			// })
		})
	})


=======
>>>>>>> e38592b4

	workOrderHandler := handlers.NewWorkOrderHandler(pool, queries)
	r.Route("/work_orders", func(r chi.Router) {
		// Admin route
		r.Get("/", func(w http.ResponseWriter, r *http.Request) {
			log.Println("List Orders")
			workOrderHandler.ListWorkOrdersHandler(w, r)
		})

		// Create Order
		r.Post("/", func(w http.ResponseWriter, r *http.Request) {
			log.Println("Create Order")
			workOrderHandler.CreateWorkOrderHandler(w, r)
		})

		r.Route("/{order_number}", func(r chi.Router) {
			r.Get("/", func(w http.ResponseWriter, r *http.Request) {
				log.Println("Get Order")
				workOrderHandler.GetWorkOrderHandler(w, r)
			})
			r.Patch("/", func(w http.ResponseWriter, r *http.Request) {
				log.Printf("Update Order")
				workOrderHandler.UpdateWorkOrderHandler(w, r)
			})
			r.Delete("/", func(w http.ResponseWriter, r *http.Request) {
				log.Println("Delete Order")
				workOrderHandler.DeleteWorkOrderHandler(w, r)
			})
		})
	})

	// Server config
	port := os.Getenv("PORT")
	server := &http.Server{
		Addr:    ":" + port,
		Handler: r,
	}

	// Start server
	go func() {
		log.Printf("Server is running on port %s....\n", port)
		if err := server.ListenAndServe(); err != nil && err != http.ErrServerClosed {
			log.Fatalf("server error: %v", err)
		}
	}()

	// Block until we reveive an interrupt signal
	<-sigChan
	log.Println("shutting down server...")

	// Gracefully shutdown the server
	shutdownCtx, shutdownCancel := context.WithTimeout(context.Background(), 5*time.Second)
	defer shutdownCancel()
	if err := server.Shutdown(shutdownCtx); err != nil {
		log.Fatalf("server shutdown failed: %v", err)
	}
}<|MERGE_RESOLUTION|>--- conflicted
+++ resolved
@@ -105,7 +105,6 @@
 		r.Get("/{clerk_id}/work_orders", userHandler.GetTenantWorkOrders)
 		r.Get("/{clerk_id}/complaints", userHandler.GetTenantComplaints)
 	})
-<<<<<<< HEAD
 	// End of Clerk Routes
 	//* work order stuff
 	// workOrderHandler := handlers.NewWorkOrderHandler(pool, queries)
@@ -172,8 +171,6 @@
 	})
 
 
-=======
->>>>>>> e38592b4
 
 	workOrderHandler := handlers.NewWorkOrderHandler(pool, queries)
 	r.Route("/work_orders", func(r chi.Router) {
