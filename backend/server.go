package main

import (
	"context"
	"log"
	"net/http"
	"os"
	"os/signal"
	"syscall"
	"time"

	"github.com/careecodes/RentDaddy/internal/db"
	mymiddleware "github.com/careecodes/RentDaddy/middleware"

	"github.com/careecodes/RentDaddy/pkg/handlers"
	"github.com/clerk/clerk-sdk-go/v2"

	clerkhttp "github.com/clerk/clerk-sdk-go/v2/http"

	"github.com/go-chi/chi/v5"
	"github.com/go-chi/chi/v5/middleware"
	"github.com/go-chi/cors"
)

func main() {
	// OS signal channel
	sigChan := make(chan os.Signal, 1)
	signal.Notify(sigChan, os.Interrupt, syscall.SIGTERM)

	dbUrl := os.Getenv("PG_URL")
	if dbUrl == "" {
		log.Fatal("[ENV] Error: No Database url")
	}
	// Get the secret key from the environment variable
	clerkSecretKey := os.Getenv("CLERK_SECRET_KEY")

	if clerkSecretKey == "" {
		log.Fatal("[ENV] CLERK_SECRET_KEY environment vars are required")
	}
	webhookSecret := os.Getenv("CLERK_WEBHOOK")

	if webhookSecret == "" {
		log.Fatal("[ENV] CLERK_WEBHOOK environment vars are required")
	}

	ctx := context.Background()

	queries, pool, err := db.ConnectDB(ctx, dbUrl)
	if err != nil {
		log.Fatalf("[DB] Failed initializing: %v", err)
	}
	defer pool.Close()

	// Initialize Clerk with your secret key
	clerk.SetKey(clerkSecretKey)

	r := chi.NewRouter()
	r.Use(middleware.Logger)

	r.Use(cors.Handler(cors.Options{
		AllowedOrigins: []string{"*"},
		// AllowOriginFunc:  func(r *http.Request, origin string) bool { return true },
		AllowedMethods:   []string{"GET", "POST", "PUT", "DELETE", "OPTIONS", "PATCH"},
		AllowedHeaders:   []string{"Accept", "Authorization", "Content-Type", "X-CSRF-Token"},
		ExposedHeaders:   []string{"Link"},
		AllowCredentials: false,
		MaxAge:           300, // Maximum value not ignored by any of major browsers
	}))

	// Webhooks
	r.Post("/webhooks/clerk", func(w http.ResponseWriter, r *http.Request) {
		handlers.ClerkWebhookHandler(w, r, pool, queries)
	})

	// Routers
	userHandler := handlers.NewUserHandler(pool, queries)
<<<<<<< HEAD
	// Admin Endpoints
	r.Route("/admin", func(r chi.Router) {
		r.Use(clerkhttp.WithHeaderAuthorization()) // Clerk middleware
		// NOTE: Uncomment this after
		// r.Use(mymiddleware.IsAdmin)                // Admin middleware
		r.Get("/", userHandler.GetAdminOverview)
		r.Get("/test", func(w http.ResponseWriter, r *http.Request) {
			w.Write([]byte("Hello this is admin test"))
		})
		r.Route("/tenants", func(r chi.Router) {
			r.Get("/", func(w http.ResponseWriter, r *http.Request) {
				// userHandler.GetAllTenants(w, r, gen.RoleTenant)
			})
			r.Get("/{clerk_id}", userHandler.GetUserByClerkId)
			r.Post("/invite", userHandler.InviteTenant)
			r.Patch("/{clerk_id}/credentials", userHandler.UpdateTenantProfile)
		})
	})
	// Tenant Endpoints
	r.Route("/tenant", func(r chi.Router) {
		// r.Use(clerkhttp.WithHeaderAuthorization()) // Clerk middleware
		r.Get("/test", func(w http.ResponseWriter, r *http.Request) {
			w.Write([]byte("Hello this is tenant test"))
		})
		r.Post("/{clerk_id}", userHandler.GetUserByClerkId)
		// r.Get("/{clerk_id}/permits", userHandler.GetTenantParkingPermits)
		r.Get("/{clerk_id}/documents", userHandler.GetTenantDocuments)
		r.Get("/{clerk_id}/work_orders", userHandler.GetTenantWorkOrders)
		r.Get("/{clerk_id}/complaints", userHandler.GetTenantComplaints)
	})
	// End of Clerk Rou

=======

	// Locker Handler
	lockerHandler := handlers.NewLockerHandler(pool, queries)
>>>>>>> 1afa1484

	parkingPermitHandler := handlers.NewParkingPermitHandler(pool, queries)
	workOrderHandler := handlers.NewWorkOrderHandler(pool, queries)
	apartmentHandler := handlers.NewApartmentHandler(pool, queries)
<<<<<<< HEAD
	complaintHandler := handlers.NewComplaintHandler(pool,queries)
=======
	chatbotHandler := handlers.NewChatBotHandler(pool, queries)
>>>>>>> 1afa1484

	// Application Routes
	r.Group(func(r chi.Router) {
		// Clerk middleware
		r.Use(clerkhttp.WithHeaderAuthorization(), mymiddleware.ClerkAuthMiddleware)

		// Admin Endpoints
		r.Route("/admin", func(r chi.Router) {
			// a.Use(mymiddleware.IsAdmin) // Clerk Admin middleware
			r.Get("/", userHandler.GetAdminOverview)

			// Tenants
			r.Route("/tenants", func(r chi.Router) {
				r.Get("/", userHandler.GetAllTenants)
				r.Post("/invite", userHandler.InviteTenant)
				r.Route("/{clerk_id}", func(r chi.Router) {
					r.Get("/", userHandler.GetUserByClerkId)
					r.Patch("/", userHandler.UpdateTenantProfile)
					r.Get("/work_orders", userHandler.GetTenantWorkOrders)
					r.Get("/complaints", userHandler.GetTenantComplaints)
				})
			})

			// ParkingPermits
			r.Route("/parking", func(r chi.Router) {
				r.Get("/", parkingPermitHandler.GetParkingPermits)
				r.Post("/", parkingPermitHandler.CreateParkingPermit)
				r.Route("/{permit_id}", func(r chi.Router) {
					r.Get("/", parkingPermitHandler.GetParkingPermit)
					r.Delete("/", parkingPermitHandler.DeleteParkingPermit)
				})
			})

			// Work Orders
			r.Route("/work_orders", func(r chi.Router) {
				// r.Post("/test", workOrderHandler.CreateManyWorkOrdersHandler)
				r.Get("/", workOrderHandler.ListWorkOrdersHandler)
				r.Post("/", workOrderHandler.CreateWorkOrderHandler)
				r.Route("/{order_id}", func(r chi.Router) {
					r.Get("/", workOrderHandler.GetWorkOrderHandler)
					r.Patch("/", workOrderHandler.UpdateWorkOrderHandler)
					r.Delete("/", workOrderHandler.DeleteWorkOrderHandler)
				})
			})
			
			// Start of Locker Handlers
			r.Route("/lockers", func(r chi.Router) {
				r.Get("/", lockerHandler.GetLockers)
				r.Get("/in-use/count", lockerHandler.GetNumberOfLockersInUse)
				r.Get("/{id}", lockerHandler.GetLocker)
				// Used to change the user assigned to a locker or the status of a locker
				r.Patch("/{id}", lockerHandler.UpdateLocker)
				// Used to set up the initial lockers for an apartment
				r.Post("/", lockerHandler.CreateManyLockers)
			})
			// End of Locker Handlers

			// Start of Apartment Handlers
			r.Route("/apartments", func(r chi.Router) {
				r.Get("/", apartmentHandler.ListApartmentsHandler)
				r.Get("/{apartment}", apartmentHandler.GetApartmentHandler)
				r.Post("/", apartmentHandler.CreateApartmentHandler)
				r.Patch("/{apartment}", apartmentHandler.UpdateApartmentHandler)
				r.Delete("/{apartment}", apartmentHandler.DeleteApartmentHandler)
			})
<<<<<<< HEAD

			// Complaint
			r.Route("/complaints", func(r chi.Router) {
				r.Get("/", complaintHandler.ListComplaintsHandler)
				r.Post("/", complaintHandler.CreateComplaintHandler)
				r.Patch("/{complaint}", complaintHandler.UpdateComplaintHandler)
				r.Delete("/{complaint}", complaintHandler.DeleteComplaintHandler)
			})

=======
			// End of Apartment Handlers
>>>>>>> 1afa1484
		})
		// End Admin

		// Tenant Endpoints
		r.Route("/", func(r chi.Router) {
			r.Get("/", userHandler.GetUserByClerkId)
			r.Get("/documents", userHandler.GetTenantDocuments)
			r.Get("/work_orders", userHandler.GetTenantWorkOrders)
			r.Get("/complaints", userHandler.GetTenantComplaints)

			// Locker Endpoints
			r.Get("/lockers/{user_id}", lockerHandler.GetLockerByUserId)
			r.Post("/lockers/{user_id}/unlock", lockerHandler.UnlockLocker)

			// ParkingPermit Endpoints
			r.Route("/parking", func(r chi.Router) {
				r.Get("/", parkingPermitHandler.TenantGetParkingPermits)
				r.Post("/", parkingPermitHandler.TenantCreateParkingPermit)
				r.Get("/{permit_id}", parkingPermitHandler.GetParkingPermit)
			})
		})
	})

	// ChatBot routes
	r.Route("/api/chat", func(r chi.Router) {
		r.Post("/", chatbotHandler.ChatHandler)
		r.Get("/", chatbotHandler.ChatGetHandler)
	})
	// Server config
	port := os.Getenv("PORT")
	server := &http.Server{
		Addr:    ":" + port,
		Handler: r,
	}

	// Start server
	go func() {
		log.Printf("Server is running on port %s....\n", port)
		if err := server.ListenAndServe(); err != nil && err != http.ErrServerClosed {
			log.Fatalf("server error: %v", err)
		}
	}()

	// Block until we revive an interrupt signal
	<-sigChan
	log.Println("shutting down server...")

	// Gracefully shutdown the server
	shutdownCtx, shutdownCancel := context.WithTimeout(context.Background(), 5*time.Second)
	defer shutdownCancel()
	if err := server.Shutdown(shutdownCtx); err != nil {
		log.Fatalf("server shutdown failed: %v", err)
	}
}<|MERGE_RESOLUTION|>--- conflicted
+++ resolved
@@ -74,7 +74,6 @@
 
 	// Routers
 	userHandler := handlers.NewUserHandler(pool, queries)
-<<<<<<< HEAD
 	// Admin Endpoints
 	r.Route("/admin", func(r chi.Router) {
 		r.Use(clerkhttp.WithHeaderAuthorization()) // Clerk middleware
@@ -107,20 +106,15 @@
 	})
 	// End of Clerk Rou
 
-=======
 
 	// Locker Handler
 	lockerHandler := handlers.NewLockerHandler(pool, queries)
->>>>>>> 1afa1484
 
 	parkingPermitHandler := handlers.NewParkingPermitHandler(pool, queries)
 	workOrderHandler := handlers.NewWorkOrderHandler(pool, queries)
 	apartmentHandler := handlers.NewApartmentHandler(pool, queries)
-<<<<<<< HEAD
 	complaintHandler := handlers.NewComplaintHandler(pool,queries)
-=======
 	chatbotHandler := handlers.NewChatBotHandler(pool, queries)
->>>>>>> 1afa1484
 
 	// Application Routes
 	r.Group(func(r chi.Router) {
@@ -165,7 +159,7 @@
 					r.Delete("/", workOrderHandler.DeleteWorkOrderHandler)
 				})
 			})
-			
+
 			// Start of Locker Handlers
 			r.Route("/lockers", func(r chi.Router) {
 				r.Get("/", lockerHandler.GetLockers)
@@ -186,7 +180,6 @@
 				r.Patch("/{apartment}", apartmentHandler.UpdateApartmentHandler)
 				r.Delete("/{apartment}", apartmentHandler.DeleteApartmentHandler)
 			})
-<<<<<<< HEAD
 
 			// Complaint
 			r.Route("/complaints", func(r chi.Router) {
@@ -196,9 +189,6 @@
 				r.Delete("/{complaint}", complaintHandler.DeleteComplaintHandler)
 			})
 
-=======
-			// End of Apartment Handlers
->>>>>>> 1afa1484
 		})
 		// End Admin
 
