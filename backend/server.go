--- conflicted
+++ resolved
@@ -10,19 +10,13 @@
 	"time"
 
 	"github.com/careecodes/RentDaddy/internal/db"
-<<<<<<< HEAD
-=======
-	mymiddleware "github.com/careecodes/RentDaddy/middleware"
->>>>>>> 87a29d99
 
 	"github.com/careecodes/RentDaddy/pkg/handlers"
 	"github.com/clerk/clerk-sdk-go/v2"
 	clerkhttp "github.com/clerk/clerk-sdk-go/v2/http"
 
-<<<<<<< HEAD
 	"github.com/careecodes/RentDaddy/middleware"
-=======
->>>>>>> 87a29d99
+
 	"github.com/go-chi/chi/v5"
 	chiMiddleware "github.com/go-chi/chi/v5/middleware"
 	"github.com/go-chi/cors"
@@ -89,21 +83,13 @@
 	parkingPermitHandler := handlers.NewParkingPermitHandler(pool, queries)
 	workOrderHandler := handlers.NewWorkOrderHandler(pool, queries)
 	apartmentHandler := handlers.NewApartmentHandler(pool, queries)
-<<<<<<< HEAD
+	chatbotHandler := handlers.NewChatBotHandler(pool, queries)
+	complaintHandler := handlers.NewComplaintHandler(pool, queries)
 	leaseHandler := handlers.NewLeaseHandler(pool, queries)
 	// Application Routes
 	r.Group(func(r chi.Router) {
 		// Clerk middleware
 		r.Use(clerkhttp.WithHeaderAuthorization(), middleware.ClerkAuthMiddleware)
-=======
-	chatbotHandler := handlers.NewChatBotHandler(pool, queries)
-	complaintHandler := handlers.NewComplaintHandler(pool,queries)
-
-	// Application Routes
-	r.Group(func(r chi.Router) {
-		// Clerk middleware
-		r.Use(clerkhttp.WithHeaderAuthorization(), mymiddleware.ClerkAuthMiddleware)
->>>>>>> 87a29d99
 
 		// Admin Endpoints
 		r.Route("/admin", func(r chi.Router) {
@@ -165,7 +151,15 @@
 				r.Patch("/{apartment}", apartmentHandler.UpdateApartmentHandler)
 				r.Delete("/{apartment}", apartmentHandler.DeleteApartmentHandler)
 			})
-<<<<<<< HEAD
+			// End of Apartment Handlers
+
+			// Complaint
+			r.Route("/complaints", func(r chi.Router) {
+				r.Get("/", complaintHandler.ListComplaintsHandler)
+				r.Post("/", complaintHandler.CreateComplaintHandler)
+				r.Patch("/{complaint}", complaintHandler.UpdateComplaintHandler)
+				r.Delete("/{complaint}", complaintHandler.DeleteComplaintHandler)
+			})
 
 			// Leases
 			r.Route("/leases", func(r chi.Router) {
@@ -181,16 +175,6 @@
 				r.Post("/notify-expiring", leaseHandler.NotifyExpiringLeases)
 				r.Post("/webhooks/documenso", leaseHandler.DocumensoWebhookHandler)
 				r.Get("/{leaseID}/url", leaseHandler.DocumensoGetDocumentURL)
-=======
-			// End of Apartment Handlers
-
-			// Complaint
-			r.Route("/complaints", func(r chi.Router) {
-				r.Get("/", complaintHandler.ListComplaintsHandler)
-				r.Post("/", complaintHandler.CreateComplaintHandler)
-				r.Patch("/{complaint}", complaintHandler.UpdateComplaintHandler)
-				r.Delete("/{complaint}", complaintHandler.DeleteComplaintHandler)
->>>>>>> 87a29d99
 			})
 		})
 		// End Admin
