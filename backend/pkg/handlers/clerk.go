--- conflicted
+++ resolved
@@ -233,14 +233,9 @@
 		},
 		// Phone numbers are paid tier
 		// Create a phone number generator
-<<<<<<< HEAD
-		Phone: pgtype.Text{String: utils.CreatePhoneNumber(), Valid: true},
-		Role:  userRole,
-=======
 		Phone:    pgtype.Text{String: utils.CreatePhoneNumber(), Valid: true},
 		Role:     userRole,
 		ImageUrl: pgtype.Text{String: userData.ProfileImage, Valid: true},
->>>>>>> 33976c0d
 	})
 	if err != nil {
 		log.Printf("[CLERK_WEBHOOK] Failed inserting user in DB: %v", err)
