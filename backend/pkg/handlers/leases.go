package handlers

import (
	"bytes"
	"context"
	"database/sql"
	"encoding/json"
	"fmt"
	"io"
	"log"
	"math/big"
	"net/http"
	"os"
	"strconv"
	"time"

	"github.com/aws/aws-sdk-go/aws"
	"github.com/aws/aws-sdk-go/aws/credentials"
	"github.com/aws/aws-sdk-go/aws/session"
	"github.com/aws/aws-sdk-go/service/s3"
	db "github.com/careecodes/RentDaddy/internal/db/generated"
	"github.com/go-chi/chi/v5"
	"github.com/jackc/pgx/v5/pgtype"
	"github.com/jackc/pgx/v5/pgxpool"
	cron "github.com/robfig/cron/v3"
	"github.com/unidoc/unipdf/v3/core"
	"github.com/unidoc/unipdf/v3/model"
)

func (h LeaseHandler) UploadLeaseTemplate(w http.ResponseWriter, r *http.Request) {
	if err := r.ParseMultipartForm(10 << 20); err != nil {
		http.Error(w, "Error parsing multipart form", http.StatusBadRequest)
	} // 10MB max size
	file, header, err := r.FormFile("lease_template")
	if err != nil {
		http.Error(w, "Error retrieving file", http.StatusBadRequest)
		return
	}
	defer file.Close()

	templateName := header.Filename
	s3Key := fmt.Sprintf("templates/%s", templateName)

	_, err = h.s3.PutObject(&s3.PutObjectInput{
		Bucket: aws.String(h.bucket),
		Key:    aws.String(s3Key),
		Body:   file,
		ACL:    aws.String("private"),
	})
	if err != nil {
		http.Error(w, "Error uploading template", http.StatusInternalServerError)
		return
	}

	// Store template info in DB
	templateID, err := h.queries.CreateLeaseTemplate(context.Background(), db.CreateLeaseTemplateParams{
		TemplateName: templateName,
		S3Key:        s3Key,
		CreatedBy:    1, // TODO: Use authenticated user ID
	})
	if err != nil {
		http.Error(w, "Failed to store lease template", http.StatusInternalServerError)
		return
	}

	h.respondWithJSON(w, http.StatusOK, map[string]interface{}{
		"message":     "Lease template uploaded successfully",
		"template_id": templateID,
	})
}

// CreateLeaseRequest - Input Structure
type CreateLeaseRequest struct {
	LeaseVersion    int32     `json:"lease_version"`
	LeaseFileKey    string    `json:"lease_file_key"`
	LeaseTemplateID int32     `json:"lease_template_id"`
	TenantID        int32     `json:"tenant_id"`
	LandlordID      int32     `json:"landlord_id"`
	ApartmentID     int32     `json:"apartment_id"`
	LeaseStartDate  time.Time `json:"lease_start_date"`
	LeaseEndDate    time.Time `json:"lease_end_date"`
	RentAmount      float64   `json:"rent_amount"`
	LeaseStatus     string    `json:"lease_status"`
	CreatedBy       int32     `json:"created_by"`
	UpdatedBy       int32     `json:"updated_by"`
}

// CreateLease - Admin Creates a Lease
func (h *LeaseHandler) CreateLease(w http.ResponseWriter, r *http.Request) {
	var req CreateLeaseRequest

	// Decode JSON Request
	err := json.NewDecoder(r.Body).Decode(&req)
	if err != nil {
		http.Error(w, "Invalid JSON request", http.StatusBadRequest)
		return
	}

	// Validate Input
	if req.TenantID == 0 || req.LandlordID == 0 || req.ApartmentID == 0 || req.LeaseStartDate.IsZero() || req.LeaseEndDate.IsZero() {
		http.Error(w, "Missing required fields", http.StatusBadRequest)
		return
	}

	// Execute SQL Query
	// Execute SQL Query
	// Execute SQL Query
	// Execute SQL Query
	id, err := h.queries.CreateLease(context.Background(), db.CreateLeaseParams{
		LeaseVersion:    int64(req.LeaseVersion),
		LeaseFileKey:    pgtype.Text{String: req.LeaseFileKey, Valid: req.LeaseFileKey != ""},
		LeaseTemplateID: pgtype.Int4{Int32: req.LeaseTemplateID, Valid: req.LeaseTemplateID != 0},
		TenantID:        int64(req.TenantID),
		LandlordID:      int64(req.LandlordID),
		LeaseStartDate:  pgtype.Date{Time: req.LeaseStartDate, Valid: true},
		LeaseEndDate:    pgtype.Date{Time: req.LeaseEndDate, Valid: true},
		RentAmount:      floatToPgNumeric(req.RentAmount),
		LeaseStatus:     req.LeaseStatus,
		CreatedBy:       int64(req.CreatedBy),
		UpdatedBy:       int64(req.UpdatedBy),
	})

	if err != nil {
		http.Error(w, "Failed to create lease", http.StatusInternalServerError)
		return
	}

	// Success Response
	w.WriteHeader(http.StatusCreated)
	json.NewEncoder(w).Encode(map[string]interface{}{
		"message":  "Lease created successfully",
		"lease_id": id,
	})
}

// Convert float64 to pgtype.Numeric
func floatToPgNumeric(value float64) pgtype.Numeric {
	var num pgtype.Numeric
	bigFloat := new(big.Float).SetFloat64(value) // Convert float64 to *big.Float
	bigInt, accuracy := bigFloat.Int(nil)        // Convert *big.Float to *big.Int

	if accuracy != big.Exact {
		num.Valid = false // If conversion isn't exact, mark as invalid
		return num
	}

	num.Int = bigInt
	num.Valid = true
	return num
}

// Prefill lease document from template
func (h LeaseHandler) GenerateLeaseDocument(w http.ResponseWriter, r *http.Request) {
	leaseIDStr := chi.URLParam(r, "id")
	leaseID, err := strconv.Atoi(leaseIDStr)
	if err != nil {
		http.Error(w, "Invalid lease ID", http.StatusBadRequest)
		return
	}
	leaseID32 := int32(leaseID)

	// Fetch lease with template info
	lease, err := h.queries.GetLeaseWithTemplate(context.Background(), leaseID32)
	if err != nil {
		http.Error(w, "Lease not found", http.StatusNotFound)
		return
	}

<<<<<<< HEAD
	// Download template from S3
	s3Client := h.s3
	getObjInput := &s3.GetObjectInput{
		Bucket: aws.String(h.bucket),
		Key:    aws.String(lease.TemplateS3Key),
	}

	obj, err := s3Client.GetObject(getObjInput)
	if err != nil {
		http.Error(w, "Error fetching template", http.StatusInternalServerError)
		return
=======
// Convert `CreateLeaseRequest` to `db.CreateLeaseParams`
func (r CreateLeaseRequest) ToCreateLeaseParams() db.CreateLeaseParams {
	return db.CreateLeaseParams{
		LeaseNumber:    0, // Auto-generated
		ExternalDocID:  "",
		TenantID:       r.TenantID,
		LandlordID:     r.LandlordID,
		ApartmentID:    pgtype.Int8{Int64: 0, Valid: false}, // Default empty
		LeaseStartDate: pgtype.Date{Time: r.StartDate, Valid: true},
		LeaseEndDate:   pgtype.Date{Time: r.EndDate, Valid: true},
		RentAmount:     floatToPgNumeric(r.RentAmount),
		LeaseStatus:    "active",
>>>>>>> 525837a3
	}
	defer obj.Body.Close()

	// Read the PDF file into memory
	buf := new(bytes.Buffer)
	_, err = io.Copy(buf, obj.Body)
	if err != nil {
		http.Error(w, "Error reading template", http.StatusInternalServerError)
		return
	}

	// Load PDF and fill AcroForm fields
	pdfReader, err := model.NewPdfReader(bytes.NewReader(buf.Bytes()))
	if err != nil {
		http.Error(w, "Error opening PDF", http.StatusInternalServerError)
		return
	}

	// Create a new PDF writer
	pdfWriter := model.NewPdfWriter()

	numPages, err := pdfReader.GetNumPages()
	if err != nil {
		http.Error(w, "Error getting page count", http.StatusInternalServerError)
		return
	}

	for i := 0; i < numPages; i++ {
		page, err := pdfReader.GetPage(i + 1)
		if err != nil {
			http.Error(w, "Error reading page", http.StatusInternalServerError)
			return
		}
		err = pdfWriter.AddPage(page)
		if err != nil {
			http.Error(w, "Error adding page to PDF", http.StatusInternalServerError)
			return
		}
	}

	// Load AcroForm fields
	acroForm := pdfReader.AcroForm
	if acroForm == nil {
		http.Error(w, "PDF does not contain AcroForm fields", http.StatusInternalServerError)
		return
	}

	// Get all form fields
	fields := *acroForm.Fields
	if len(fields) == 0 {
		http.Error(w, "No AcroForm fields found in PDF", http.StatusInternalServerError)
		return
	}

	// Convert RentAmount to string
	var rentAmountStr string
	if lease.RentAmount.Valid && lease.RentAmount.Int != nil {
		rentAmountStr = lease.RentAmount.Int.String()
	} else {
		rentAmountStr = "0"
	}

	// Set field values using core.MakeString()
	for _, field := range fields {
		fieldName := field.T.String()
		switch fieldName {
		case "TenantName":
			field.V = core.MakeString(strconv.Itoa(int(lease.TenantID)))
		case "LeaseStart":
			field.V = core.MakeString(lease.LeaseStartDate.Time.Format("2006-01-02"))
		case "LeaseEnd":
			field.V = core.MakeString(lease.LeaseEndDate.Time.Format("2006-01-02"))
		case "RentAmount":
			field.V = core.MakeString(rentAmountStr)
		}
	}

	// Write the modified PDF to a buffer
	modifiedPDF := new(bytes.Buffer)
	err = pdfWriter.Write(modifiedPDF) // ✅ FIXED
	if err != nil {
		http.Error(w, "Error generating filled PDF", http.StatusInternalServerError)
		return
	}

	// Upload generated lease to S3
	newLeaseKey := fmt.Sprintf("leases/%d_filled.pdf", lease.ID)
	_, err = s3Client.PutObject(&s3.PutObjectInput{
		Bucket: aws.String(h.bucket),
		Key:    aws.String(newLeaseKey),
		Body:   bytes.NewReader(modifiedPDF.Bytes()),
		ACL:    aws.String("private"),
	})
	if err != nil {
		http.Error(w, "Error uploading lease", http.StatusInternalServerError)
		return
	}

	// Update database with new lease file key
	err = h.queries.UpdateLeaseFileKey(context.Background(), db.UpdateLeaseFileKeyParams{
		LeaseFileKey: pgtype.Text{String: newLeaseKey, Valid: true},
		UpdatedBy:    lease.UpdatedBy,
		ID:           lease.ID,
	})
	if err != nil {
		http.Error(w, "Database update failed", http.StatusInternalServerError)
		return
	}

	h.respondWithJSON(w, http.StatusOK, map[string]string{
		"message":   "Lease document generated successfully",
		"lease_url": fmt.Sprintf("https://%s.s3.amazonaws.com/%s", h.bucket, newLeaseKey),
	})
}

// LeaseHandler handles lease-related operations.
type LeaseHandler struct {
	pool    *pgxpool.Pool
	queries *db.Queries
	s3      *s3.S3
	bucket  string
}

// NewLeaseHandler initializes a new LeaseHandler.
func NewLeaseHandler(pool *pgxpool.Pool, queries *db.Queries) *LeaseHandler {
	sess, err := session.NewSession(&aws.Config{
		Region: aws.String("us-east-1"),
		Credentials: credentials.NewStaticCredentials(
			os.Getenv("AWS_ACCESS_KEY_ID"),
			os.Getenv("AWS_SECRET_ACCESS_KEY"), ""),
	})
	if err != nil {
		log.Fatalf("Failed to initialize S3 session: %v", err)
	}

	return &LeaseHandler{
		pool:    pool,
		queries: queries,
		s3:      s3.New(sess),
		bucket:  "rentdaddydocumenso",
	}
}

// GenerateLeaseURL generates a pre-signed S3 URL for lease document viewing.
func (h LeaseHandler) GenerateLeaseURL(lease db.Lease) (string, error) {
	// Ensure lease file key exists
	if !lease.LeaseFileKey.Valid {
		return "", fmt.Errorf("lease file key is empty")
	}

	// Generate S3 pre-signed URL
	req, _ := h.s3.GetObjectRequest(&s3.GetObjectInput{
		Bucket: aws.String(h.bucket),
		Key:    aws.String(lease.LeaseFileKey.String),
	})
	urlStr, err := req.Presign(15 * time.Minute) // URL valid for 15 minutes
	if err != nil {
		return "", fmt.Errorf("failed to generate signed URL: %w", err)
	}
	return urlStr, nil
}

// GetLeaseByID retrieves a lease and returns its signed URL.
func (h LeaseHandler) GetLeaseByID(w http.ResponseWriter, r *http.Request) {
	leaseIDStr := chi.URLParam(r, "id")
	leaseID, err := strconv.Atoi(leaseIDStr)
	if err != nil {
		http.Error(w, "Invalid lease ID", http.StatusBadRequest)
		return
	}
	leaseID32 := int32(leaseID)

	leaseRow, err := h.queries.GetLeaseByID(context.Background(), leaseID32)
	if err != nil {
		http.Error(w, "Lease not found", http.StatusNotFound)
		return
	}

	// Convert db.GetLeaseByIDRow to db.Lease
	lease := db.Lease{
		ID:             leaseRow.ID,
		LeaseVersion:   leaseRow.LeaseVersion,
		LeaseFileKey:   leaseRow.LeaseFileKey,
		TenantID:       leaseRow.TenantID,
		LandlordID:     leaseRow.LandlordID,
		ApartmentID:    leaseRow.ApartmentID,
		LeaseStartDate: leaseRow.LeaseStartDate,
		LeaseEndDate:   leaseRow.LeaseEndDate,
		RentAmount:     leaseRow.RentAmount,
		LeaseStatus:    leaseRow.LeaseStatus,
		CreatedBy:      leaseRow.CreatedBy,
		UpdatedBy:      leaseRow.UpdatedBy,
		CreatedAt:      leaseRow.CreatedAt,
		UpdatedAt:      leaseRow.UpdatedAt,
	}

	// Now pass it to GenerateLeaseURL
	url, err := h.GenerateLeaseURL(lease)
	if err != nil {
		http.Error(w, "Error generating lease URL", http.StatusInternalServerError)
		return
	}

	h.respondWithJSON(w, http.StatusOK, map[string]string{"lease_url": url})

}

// RenewLease renews a lease.
func (h LeaseHandler) RenewLease(w http.ResponseWriter, r *http.Request) {
	var req struct {
		LeaseID    int32  `json:"lease_id"`
		EndDate    string `json:"end_date"`
		RentAmount string `json:"rent_amount"`
		UpdatedBy  int64  `json:"updated_by"`
	}
	if err := json.NewDecoder(r.Body).Decode(&req); err != nil {
		http.Error(w, "Invalid request", http.StatusBadRequest)
		return
	}

	err := h.queries.RenewLease(context.Background(), db.RenewLeaseParams{
		LeaseEndDate: pgtype.Date{Time: parseDate(req.EndDate), Valid: true},
		RentAmount:   parseNumeric(req.RentAmount), // Correctly parse numeric values
		UpdatedBy:    req.UpdatedBy,
		ID:           req.LeaseID,
	})
	if err != nil {
		http.Error(w, "Lease renewal failed", http.StatusInternalServerError)
		return
	}

	h.respondWithJSON(w, http.StatusOK, map[string]string{"message": "Lease renewed successfully"})
}

// Convert a string to pgtype.Numeric
func parseNumeric(value string) pgtype.Numeric {
	var num pgtype.Numeric
	bigInt := new(big.Int) // Correctly initialize *big.Int

	// Try parsing the value as an integer
	_, success := bigInt.SetString(value, 10) // Base 10 conversion
	if !success {
		num.Valid = false // Mark as invalid if conversion fails
		return num
	}

	// Assign correctly as a pointer
	num.Int = bigInt
	num.Valid = true
	return num
}

// Utility function to respond with JSON.
func (h LeaseHandler) respondWithJSON(w http.ResponseWriter, code int, payload interface{}) {
	w.Header().Set("Content-Type", "application/json")
	w.WriteHeader(code)
	if err := json.NewEncoder(w).Encode(payload); err != nil {
		http.Error(w, `{"error": "Failed to encode response"}`, http.StatusInternalServerError)
	}
}

// Utility function to parse dates.
func parseDate(dateStr string) time.Time {
	t, _ := time.Parse("2006-01-02", dateStr)
	return t
}

func ActivateRenewedLeases(db *sql.DB) {
	query := `
		UPDATE leases
		SET lease_status = 'active'
		WHERE lease_status = 'renewed' 
		AND lease_start_date <= CURRENT_DATE;
	`
	_, err := db.Exec(query)
	if err != nil {
		log.Printf("Error updating renewed leases to active: %v", err)
	} else {
		log.Println("✅ Successfully updated renewed leases to active.")
	}
}
func StartLeaseActivationCron(db *sql.DB) {
	c := cron.New(cron.WithSeconds())                                      // Ensure cron is properly initialized
	_, err := c.AddFunc("0 0 * * *", func() { ActivateRenewedLeases(db) }) // Runs at midnight daily
	if err != nil {
		log.Fatalf("Error initializing cron job: %v", err)
	}
	c.Start()
}<|MERGE_RESOLUTION|>--- conflicted
+++ resolved
@@ -166,7 +166,6 @@
 		return
 	}
 
-<<<<<<< HEAD
 	// Download template from S3
 	s3Client := h.s3
 	getObjInput := &s3.GetObjectInput{
@@ -178,20 +177,6 @@
 	if err != nil {
 		http.Error(w, "Error fetching template", http.StatusInternalServerError)
 		return
-=======
-// Convert `CreateLeaseRequest` to `db.CreateLeaseParams`
-func (r CreateLeaseRequest) ToCreateLeaseParams() db.CreateLeaseParams {
-	return db.CreateLeaseParams{
-		LeaseNumber:    0, // Auto-generated
-		ExternalDocID:  "",
-		TenantID:       r.TenantID,
-		LandlordID:     r.LandlordID,
-		ApartmentID:    pgtype.Int8{Int64: 0, Valid: false}, // Default empty
-		LeaseStartDate: pgtype.Date{Time: r.StartDate, Valid: true},
-		LeaseEndDate:   pgtype.Date{Time: r.EndDate, Valid: true},
-		RentAmount:     floatToPgNumeric(r.RentAmount),
-		LeaseStatus:    "active",
->>>>>>> 525837a3
 	}
 	defer obj.Body.Close()
 
@@ -335,38 +320,55 @@
 	}
 }
 
-// GenerateLeaseURL generates a pre-signed S3 URL for lease document viewing.
-func (h LeaseHandler) GenerateLeaseURL(lease db.Lease) (string, error) {
-	// Ensure lease file key exists
-	if !lease.LeaseFileKey.Valid {
-		return "", fmt.Errorf("lease file key is empty")
-	}
-
-	// Generate S3 pre-signed URL
-	req, _ := h.s3.GetObjectRequest(&s3.GetObjectInput{
-		Bucket: aws.String(h.bucket),
-		Key:    aws.String(lease.LeaseFileKey.String),
-	})
-	urlStr, err := req.Presign(15 * time.Minute) // URL valid for 15 minutes
-	if err != nil {
-		return "", fmt.Errorf("failed to generate signed URL: %w", err)
-	}
-	return urlStr, nil
-}
-
-// GetLeaseByID retrieves a lease and returns its signed URL.
-func (h LeaseHandler) GetLeaseByID(w http.ResponseWriter, r *http.Request) {
-	leaseIDStr := chi.URLParam(r, "id")
-	leaseID, err := strconv.Atoi(leaseIDStr)
-	if err != nil {
-		http.Error(w, "Invalid lease ID", http.StatusBadRequest)
-		return
-	}
-	leaseID32 := int32(leaseID)
-
-	leaseRow, err := h.queries.GetLeaseByID(context.Background(), leaseID32)
-	if err != nil {
-		http.Error(w, "Lease not found", http.StatusNotFound)
+// reconcile CreateLeaseRequest and CreateLeaseResponse with db/generated/models Lease struct
+type CreateLeaseRequest struct {
+	db.Lease `json:",inline"` // Embedding Lease struct to inherit fields
+
+	// Overriding fields that we want to expose with simplified types
+	StartDate     time.Time `json:"start_date"`
+	EndDate       time.Time `json:"end_date"`
+	RentAmount    float64   `json:"rent_amount"`
+	DocumentTitle string    `json:"document_title"`
+}
+
+// Convert `CreateLeaseRequest` to `db.CreateLeaseParams`
+func (r CreateLeaseRequest) ToCreateLeaseParams() db.CreateLeaseParams {
+	return db.CreateLeaseParams{
+		LeaseNumber:    0, // Auto-generated
+		ExternalDocID:  "",
+		TenantID:       r.TenantID,
+		LandlordID:     r.LandlordID,
+		ApartmentID:    pgtype.Int8{Int64: 0, Valid: false}, // Default empty
+		LeaseStartDate: pgtype.Date{Time: r.StartDate, Valid: true},
+		LeaseEndDate:   pgtype.Date{Time: r.EndDate, Valid: true},
+		RentAmount:     floatToPgNumeric(r.RentAmount),
+		LeaseStatus:    "active",
+	}
+}
+
+type CreateLeaseResponse struct {
+	db.Lease `json:",inline"`
+
+	// Explicitly expose only required fields
+	LeaseID       int64  `json:"lease_id"`
+	ExternalDocID string `json:"external_doc_id,omitempty"`
+	LeaseStatus   string `json:"lease_status"`
+}
+
+// Convert `db.Lease` to `CreateLeaseResponse`
+func NewCreateLeaseResponse(lease db.Lease) CreateLeaseResponse {
+	return CreateLeaseResponse{
+		Lease:         lease,
+		LeaseID:       lease.ID,
+		ExternalDocID: lease.ExternalDocID,
+		LeaseStatus:   string(lease.LeaseStatus),
+	}
+}
+
+func (h LeaseHandler) CreateLease(w http.ResponseWriter, r *http.Request) {
+	var req CreateLeaseRequest
+	if err := json.NewDecoder(r.Body).Decode(&req); err != nil {
+		h.respondWithError(w, http.StatusBadRequest, "Invalid JSON")
 		return
 	}
 
