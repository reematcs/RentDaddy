package handlers

import (
	"database/sql"
	"encoding/json"
	"errors"
	"io"
	"log"
	"net/http"
	"strconv"

	db "github.com/careecodes/RentDaddy/internal/db/generated"
	"github.com/careecodes/RentDaddy/middleware"
	"github.com/clerk/clerk-sdk-go/v2/user"
	"github.com/go-chi/chi/v5"
	"github.com/jackc/pgx/v5/pgtype"
	"github.com/jackc/pgx/v5/pgxpool"
)

type LockerHandler struct {
	pool    *pgxpool.Pool
	queries *db.Queries
}

type NewLockerRequest struct {
	UserClerkId string `json:"user_clerk_id"`
	AccessCode  string `json:"access_code"`
}

type UpdateLockerAccessCode struct {
	AccessCode string `json:"access_code"`
}

// Need the pointers to handle the case where the field is not provided.
type UpdateLockerRequest struct {
	UserID     *string `json:"user_id,omitempty"`
	AccessCode *string `json:"access_code,omitempty"`
	InUse      *bool   `json:"in_use,omitempty"`
}

func NewLockerHandler(pool *pgxpool.Pool, queries *db.Queries) *LockerHandler {
	return &LockerHandler{
		pool:    pool,
		queries: queries,
	}
}

func (l LockerHandler) TestCreateLocker(w http.ResponseWriter, r *http.Request) {
	var req struct {
		AccessCode string `json:"access_code"`
		UserID     int64  `json:"user_id,omitempty"`
		Status     string `json:"status"`
	}

	if err := json.NewDecoder(r.Body).Decode(&req); err != nil {
		http.Error(w, "Invalid request body", http.StatusBadRequest)
		return
	}

	createParams := db.CreateLockerParams{
		AccessCode: pgtype.Text{String: req.AccessCode, Valid: true},
		UserID:     pgtype.Int8{Int64: req.UserID, Valid: true},
	}

	locker := l.queries.CreateLocker(r.Context(), createParams)

	w.Header().Set("Content-Type", "application/json")
	w.WriteHeader(http.StatusCreated)
	json.NewEncoder(w).Encode(locker)
}

func (l LockerHandler) GetLockers(w http.ResponseWriter, r *http.Request) {
	lockers, err := l.queries.GetLockers(r.Context())
	if err != nil {
		log.Printf("Error getting lockers: %v", err)
		http.Error(w, err.Error(), http.StatusInternalServerError)
		return
	}

	w.Header().Set("Content-Type", "application/json")
	json.NewEncoder(w).Encode(lockers)
}

func (l LockerHandler) GetLocker(w http.ResponseWriter, r *http.Request) {
	idStr := chi.URLParam(r, "id")
	id, err := strconv.ParseInt(idStr, 10, 64)
	if err != nil {
		log.Printf("Error parsing locker ID: %v", err)
		http.Error(w, "Invalid locker ID", http.StatusBadRequest)
		return
	}

	locker, err := l.queries.GetLocker(r.Context(), id)
	if err != nil {
		log.Printf("Error getting locker: %v", err)
		http.Error(w, err.Error(), http.StatusNotFound)
		return
	}

	w.Header().Set("Content-Type", "application/json")
	json.NewEncoder(w).Encode(locker)
}

func (l LockerHandler) GetLockerByUserId(w http.ResponseWriter, r *http.Request) {
	tenantCtx := middleware.GetUserCtx(r)
	if tenantCtx == nil {
		log.Printf("[LOCKER_HANDLER] Failed getting tenant context")
		http.Error(w, "Error no user context", http.StatusUnauthorized)
		return
	}

	var tenantMetadata ClerkUserPublicMetaData
	if err := json.Unmarshal(tenantCtx.PublicMetadata, &tenantMetadata); err != nil {
		log.Printf("[LOCKER_HANDLER] Failed parsing metadata: %v", err)
		http.Error(w, "Error parsing metadata", http.StatusInternalServerError)
		return
	}
	// log.Printf("TENANTS DB_ID: %d", tenantMetadata.DbId)

	locker, err := l.queries.GetLockerByUserId(r.Context(), pgtype.Int8{Int64: int64(tenantMetadata.DbId), Valid: true})
	if err != nil {
		if errors.Is(err, sql.ErrNoRows) {
			w.WriteHeader(http.StatusOK)
			return
		}
		log.Printf("Error getting locker by user ID: %v", err)
		http.Error(w, err.Error(), http.StatusInternalServerError)
		return
	}

	w.Header().Set("Content-Type", "application/json")
	json.NewEncoder(w).Encode(locker)
}

func (l LockerHandler) UnlockLocker(w http.ResponseWriter, r *http.Request) {
	lockerIdStr := chi.URLParam(r, "id")
	lockerId, err := strconv.Atoi(lockerIdStr)
	if err != nil {
		log.Printf("[LOCKER_HANDLER] Failed locker Id invalid: %v", err)
		http.Error(w, "Error locker id invalid", http.StatusBadRequest)
	}

	// Get access code from request body
	var req struct {
		AccessCode string `json:"access_code"`
<<<<<<< HEAD
		LockerID   string `json:"locker_id"`
		InUse      bool   `json:"in_use"`
		UserID     int64  `json:"user_id"`
	}
=======
		LockerId   int64  `json:"locker_id"`
		InUse      bool   `json:"in_use"`
		UserID     int64  `json:"user_id"`
	}
	req.LockerId = int64(lockerId)
>>>>>>> e23615a6

	if err := json.NewDecoder(r.Body).Decode(&req); err != nil {
		log.Printf("Error decoding request body: %v", err)
		http.Error(w, "Invalid request body", http.StatusBadRequest)
		return
	}

	// Get locker assigned to user
	locker, err := l.queries.GetLockerByUserId(r.Context(), pgtype.Int8{Int64: int64(req.UserID), Valid: true})
	if err != nil {
		log.Printf("Error getting locker: %v", err)
		http.Error(w, "Could not find locker for user", http.StatusNotFound)
		return
	}

	// Verifies that the code matches to unlock
	if locker.AccessCode.String != req.AccessCode {
		http.Error(w, "Invalid access code", http.StatusUnauthorized)
		return
	}

	// Reset locker to default state for next Tenant
	err = l.queries.UpdateLockerUser(r.Context(), db.UpdateLockerUserParams{
		ID:     locker.ID,
		UserID: pgtype.Int8{}, // Clear user ID
		InUse:  false,         // Set not in use
<<<<<<< HEAD
=======
	})
	if err != nil {
		log.Printf("Error resetting locker: %v", err)
		http.Error(w, "Could not reset locker", http.StatusInternalServerError)
		return
	}

	err = l.queries.UpdateAccessCode(r.Context(), db.UpdateAccessCodeParams{
		ID:         locker.ID,
		AccessCode: pgtype.Text{String: "", Valid: false},
>>>>>>> e23615a6
	})
	if err != nil {
		log.Printf("Error resetting locker: %v", err)
		http.Error(w, "Could not reset locker", http.StatusInternalServerError)
		return
	}

<<<<<<< HEAD
	err = l.queries.UpdateAccessCode(r.Context(), db.UpdateAccessCodeParams{
		ID:         locker.ID,
		AccessCode: pgtype.Text{String: "", Valid: false},
	})

	if err != nil {
		log.Printf("Error resetting locker: %v", err)
		http.Error(w, "Could not reset locker", http.StatusInternalServerError)
		return
	}

	w.Header().Set("Content-Type", "application/json")
	json.NewEncoder(w).Encode("Locker unlocked successfully")
=======
	w.Header().Set("Content-Type", "application/json")
	json.NewEncoder(w).Encode("Locker unlocked successfully")
}

func (l LockerHandler) AddPackage(w http.ResponseWriter, r *http.Request) {
	body, err := io.ReadAll(r.Body)
	if err != nil {
		log.Printf("[LOCKER_HANDLER] Failed reading body: %v", err)
		http.Error(w, "Error reading body", http.StatusInternalServerError)
		return
	}

	var newLocker NewLockerRequest
	if err := json.Unmarshal(body, &newLocker); err != nil {
		log.Printf("[LOCKER_HANDLER] Failed reading JSON: %v", err)
		http.Error(w, "Error reading JSON", http.StatusBadRequest)
		return
	}

	clerkUser, err := user.Get(r.Context(), newLocker.UserClerkId)
	if err != nil {
		log.Printf("[LOCKER_HANDLER] Failed getting user Clerk data: %v", err)
		http.Error(w, "Error querying user Clerk data", http.StatusInternalServerError)
		return
	}

	var tenantMetadata ClerkUserPublicMetaData
	if err := json.Unmarshal(clerkUser.PublicMetadata, &tenantMetadata); err != nil {
		log.Printf("[LOCKER_HANDLER] Failed parsing user metadata: %v", err)
		http.Error(w, "Error parsing user metadata", http.StatusInternalServerError)
		return
	}

	availableLocker, err := l.queries.GetAvailableLocker(r.Context())
	if err != nil {
		log.Printf("[LOCKER_HANDLER] Failed query for an available locker: %v", err)
		http.Error(w, "Error getting an available locker", http.StatusInternalServerError)
		return
	}

	err = l.queries.UpdateLockerInUse(r.Context(), db.UpdateLockerInUseParams{
		ID:         availableLocker.ID,
		UserID:     pgtype.Int8{Int64: int64(tenantMetadata.DbId), Valid: true},
		AccessCode: pgtype.Text{String: newLocker.AccessCode, Valid: true},
	})
	if err != nil {
		log.Printf("[LOCKER_HANDLER] Failed updating available locker: %v", err)
		http.Error(w, "Error updating available locker", http.StatusInternalServerError)
		return
	}

	w.WriteHeader(http.StatusOK)
	w.Write([]byte("success"))

	// if err := l.queries.CreateLocker(r.Context(), db.CreateLockerParams{
	// 	AccessCode: pgtype.Text{String: newLocker.AccessCode, Valid: true},
	// 	UserID:     pgtype.Int8{Int64: int64(tenantMetadata.DbId), Valid: true},
	// }); err != nil {
	// 	log.Printf("[LOCKER_HANDLER] Failed creating new locker: %v", err)
	// 	http.Error(w, "Error creating new locker", http.StatusInternalServerError)
	// 	return
	// }
	//
	// w.WriteHeader(http.StatusCreated)
	// w.Write([]byte("successfully created new locker"))
}

func (l LockerHandler) UpdateLockerAccessCode(w http.ResponseWriter, r *http.Request) {
	idStr := chi.URLParam(r, "id")
	id, err := strconv.ParseInt(idStr, 10, 64)
	if err != nil {
		log.Printf("Error parsing locker ID: %v", err)
		http.Error(w, "Invalid locker ID", http.StatusBadRequest)
		return
	}

	var req UpdateLockerAccessCode
	if err := json.NewDecoder(r.Body).Decode(&req); err != nil {
		log.Printf("Error decoding request body: %v", err)
		http.Error(w, err.Error(), http.StatusBadRequest)
		return
	}

	if req.AccessCode == "" {
		log.Printf("Failed no access code provided: %v", err)
		http.Error(w, "Error no access code provided", http.StatusInternalServerError)
		return
	}

	err = l.queries.UpdateAccessCode(r.Context(), db.UpdateAccessCodeParams{
		ID:         id,
		AccessCode: pgtype.Text{String: req.AccessCode, Valid: true},
	})
	if err != nil {
		log.Printf("Error updating access code: %v", err)
		http.Error(w, err.Error(), http.StatusInternalServerError)
		return
	}

	w.WriteHeader(http.StatusOK)
	w.Write([]byte("successfully updated access code"))
>>>>>>> e23615a6
}

// This can handle updating the userId, access code, and the inUse status separately and together.
func (l LockerHandler) UpdateLocker(w http.ResponseWriter, r *http.Request) {
	idStr := chi.URLParam(r, "id")
	id, err := strconv.ParseInt(idStr, 10, 64)
	if err != nil {
		log.Printf("Error parsing locker ID: %v", err)
		http.Error(w, "Invalid locker ID", http.StatusBadRequest)
		return
	}

	var req UpdateLockerRequest
	if err := json.NewDecoder(r.Body).Decode(&req); err != nil {
		log.Printf("Error decoding request body: %v", err)
		http.Error(w, err.Error(), http.StatusBadRequest)
		return
	}

	// Handles user and / or status update
	var userID pgtype.Int8
	if req.UserID == nil {
		// If there is no userId the field is invalid
		userID = pgtype.Int8{Valid: false}
	} else {
		// Get the user's DB ID from Clerk ID
		user, err := l.queries.GetUser(r.Context(), *req.UserID)
		if err != nil {
			log.Printf("Error getting user by clerk_id: %v", err)
			http.Error(w, "Invalid user ID", http.StatusBadRequest)
			return
		}
		userID = pgtype.Int8{Int64: user.ID, Valid: true}
	}

	inUse := true
	if req.InUse != nil {
		inUse = *req.InUse
	}

	err = l.queries.UpdateLockerUser(r.Context(), db.UpdateLockerUserParams{
		ID:     id,
		UserID: userID,
		InUse:  inUse,
	})
	if err != nil {
		log.Printf("Error updating locker user: %v", err)
		http.Error(w, err.Error(), http.StatusInternalServerError)
		return
	}

	// Handles access code update
	if req.AccessCode != nil {
		err = l.queries.UpdateAccessCode(r.Context(), db.UpdateAccessCodeParams{
			ID:         id,
			AccessCode: pgtype.Text{String: *req.AccessCode, Valid: true},
		})
		if err != nil {
			log.Printf("Error updating access code: %v", err)
			http.Error(w, err.Error(), http.StatusInternalServerError)
			return
		}
	}

	w.Header().Set("Content-Type", "application/json")
	json.NewEncoder(w).Encode(map[string]string{
		"message": "Locker updated successfully",
	})
}

// This is the function that we are using to create all the lockers based off the given number in the Apartment setup page.
func (l LockerHandler) CreateManyLockers(w http.ResponseWriter, r *http.Request) {
	var req struct {
		Count int32 `json:"count"`
	}

	if err := json.NewDecoder(r.Body).Decode(&req); err != nil {
		log.Printf("Error decoding request body: %v", err)
		http.Error(w, "Invalid request body", http.StatusBadRequest)
		return
	}

	if req.Count <= 0 || req.Count > 100 {
		log.Printf("Invalid count: %v", req.Count)
		http.Error(w, "Count must be between 1 and 100", http.StatusBadRequest)
		return
	}

	rowsAffected, err := l.queries.CreateManyLockers(r.Context(), req.Count)
	if err != nil {
		log.Printf("Error creating many lockers: %v", err)
		http.Error(w, err.Error(), http.StatusInternalServerError)
		return
	}

	w.Header().Set("Content-Type", "application/json")
	w.WriteHeader(http.StatusCreated)
	json.NewEncoder(w).Encode(map[string]int64{
		"lockers_created": rowsAffected,
	})
}

// For the Admin Dashboard Card that shows the number of lockers in use
func (l LockerHandler) GetNumberOfLockersInUse(w http.ResponseWriter, r *http.Request) {
	count, err := l.queries.GetNumberOfLockersInUse(r.Context())
	if err != nil {
		log.Printf("Error getting number of lockers in use: %v", err)
		http.Error(w, err.Error(), http.StatusInternalServerError)
		return
	}

	w.Header().Set("Content-Type", "application/json")
	json.NewEncoder(w).Encode(map[string]int64{
		"lockers_in_use": count,
	})
}<|MERGE_RESOLUTION|>--- conflicted
+++ resolved
@@ -143,18 +143,11 @@
 	// Get access code from request body
 	var req struct {
 		AccessCode string `json:"access_code"`
-<<<<<<< HEAD
-		LockerID   string `json:"locker_id"`
-		InUse      bool   `json:"in_use"`
-		UserID     int64  `json:"user_id"`
-	}
-=======
 		LockerId   int64  `json:"locker_id"`
 		InUse      bool   `json:"in_use"`
 		UserID     int64  `json:"user_id"`
 	}
 	req.LockerId = int64(lockerId)
->>>>>>> e23615a6
 
 	if err := json.NewDecoder(r.Body).Decode(&req); err != nil {
 		log.Printf("Error decoding request body: %v", err)
@@ -181,8 +174,6 @@
 		ID:     locker.ID,
 		UserID: pgtype.Int8{}, // Clear user ID
 		InUse:  false,         // Set not in use
-<<<<<<< HEAD
-=======
 	})
 	if err != nil {
 		log.Printf("Error resetting locker: %v", err)
@@ -193,7 +184,6 @@
 	err = l.queries.UpdateAccessCode(r.Context(), db.UpdateAccessCodeParams{
 		ID:         locker.ID,
 		AccessCode: pgtype.Text{String: "", Valid: false},
->>>>>>> e23615a6
 	})
 	if err != nil {
 		log.Printf("Error resetting locker: %v", err)
@@ -201,7 +191,6 @@
 		return
 	}
 
-<<<<<<< HEAD
 	err = l.queries.UpdateAccessCode(r.Context(), db.UpdateAccessCodeParams{
 		ID:         locker.ID,
 		AccessCode: pgtype.Text{String: "", Valid: false},
@@ -213,9 +202,6 @@
 		return
 	}
 
-	w.Header().Set("Content-Type", "application/json")
-	json.NewEncoder(w).Encode("Locker unlocked successfully")
-=======
 	w.Header().Set("Content-Type", "application/json")
 	json.NewEncoder(w).Encode("Locker unlocked successfully")
 }
@@ -317,7 +303,6 @@
 
 	w.WriteHeader(http.StatusOK)
 	w.Write([]byte("successfully updated access code"))
->>>>>>> e23615a6
 }
 
 // This can handle updating the userId, access code, and the inUse status separately and together.
