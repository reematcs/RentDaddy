--- conflicted
+++ resolved
@@ -148,11 +148,7 @@
 	for _, row := range leases {
 		fullLeases = append(fullLeases, db.Lease{
 			ID:              row.ID,
-<<<<<<< HEAD
-			LeaseVersion:    row.LeaseVersion,
-=======
 			LeaseNumber:     row.LeaseNumber,
->>>>>>> df3cf875
 			ExternalDocID:   row.ExternalDocID,
 			LeasePdf:        row.LeasePdf,
 			TenantID:        row.TenantID,
