package handlers

import (
	"encoding/json"
	"fmt"
	"io"
	"log"
	"net/http"
	"strconv"

	db "github.com/careecodes/RentDaddy/internal/db/generated"
	"github.com/go-chi/chi/v5"
	"github.com/jackc/pgx/v5/pgtype"
	"github.com/jackc/pgx/v5/pgxpool"
)

type ApartmentHandler struct {
	pool    *pgxpool.Pool
	queries *db.Queries
}

func NewApartmentHandler(pool *pgxpool.Pool, queries *db.Queries) *ApartmentHandler {
	return &ApartmentHandler{
		pool:    pool,
		queries: queries,
	}
}

type UpdateApartmentParams struct {
	Price        pgtype.Numeric `json:"price"`
	ManagementID pgtype.Int8    `json:"management_id"`
	Availability bool           `json:"availability"`
	LeaseID      pgtype.Int8    `json:"lease_id"`
}

func (h ApartmentHandler) GetApartmentHandler(w http.ResponseWriter, r *http.Request) {
	param := chi.URLParam(r, "apartment")

	apartmentNumber, err := strconv.Atoi(param)
	if err != nil {
		log.Printf("Error parsing apartment number: %v", err)
		http.Error(w, "Invalid apartment number", http.StatusBadRequest)
		return
	}

	apartment, err := h.queries.GetApartment(r.Context(), int64(apartmentNumber))
	if err != nil {
		log.Printf("Error fetching apartment %d: %v", apartmentNumber, err)
		http.Error(w, "Apartment not found", http.StatusNotFound)
		return
	}

	w.WriteHeader(http.StatusOK)
	w.Header().Set("Content-Type", "application/json")
	jsonRes, err := json.Marshal(apartment)
	if err != nil {
		log.Printf("Error marshalling apartment %v", err)
		http.Error(w, "Failed to encode apartment", http.StatusInternalServerError)
		return
	}

	_, err = w.Write(jsonRes)
	if err != nil {
		log.Printf("Error writing response from GetApartmentHandler: %v", err)
		http.Error(w, "Failed to write response", http.StatusInternalServerError)
		return
	}
}

func (h ApartmentHandler) ListApartmentsHandler(w http.ResponseWriter, r *http.Request) {
	apartments, err := h.queries.ListApartments(r.Context())
	if err != nil {
		log.Printf("Error fetching apartments: %v", err)
		http.Error(w, "Failed to fetch apartments", http.StatusInternalServerError)
		return
	}
	if len(apartments) == 0 {
		log.Printf("No apartments found: %v", err)
		http.Error(w, "No apartments found", http.StatusNotFound)
		return
	}

	w.WriteHeader(http.StatusOK)
	w.Header().Set("Content-Type", "application/json")
	jsonRes, err := json.Marshal(apartments)
	if err != nil {
		log.Printf("Error marshalling apartments %v", err)
		http.Error(w, "Failed to encode apartments", http.StatusInternalServerError)
		return
	}

	_, err = w.Write(jsonRes)
	if err != nil {
		log.Printf("Error writing response from ListApartmentsHandler: %v", err)
		http.Error(w, "Failed to write response", http.StatusInternalServerError)
		return
	}
}

func (h ApartmentHandler) CreateApartmentHandler(w http.ResponseWriter, r *http.Request) {
	var params db.CreateApartmentParams

	if err := json.NewDecoder(r.Body).Decode(&params); err != nil {
		log.Printf("Error decoding request body: %v", err)
		http.Error(w, "Invalid request body", http.StatusBadRequest)
		return
	}

	apartment, err := h.queries.CreateApartment(r.Context(), params)
	if err != nil {
		log.Printf("Error creating apartment: %v", err)
		http.Error(w, "Failed to create apartment", http.StatusInternalServerError)
		return
	}

	w.WriteHeader(http.StatusCreated)
	w.Header().Set("Content-Type", "application/json")
	jsonRes, err := json.Marshal(apartment)
	if err != nil {
		log.Printf("Error marshalling apartment %v", err)
		http.Error(w, "Failed to encode apartment", http.StatusInternalServerError)
		return
	}

	_, err = w.Write(jsonRes)
	if err != nil {
		log.Printf("Error writing response from CreateApartmentHandler: %v", err)
		http.Error(w, "Failed to write response", http.StatusInternalServerError)
		return
	}
}

func (h ApartmentHandler) UpdateApartmentHandler(w http.ResponseWriter, r *http.Request) {
	param := chi.URLParam(r, "apartment_id")
	apartmentID, err := strconv.Atoi(param)
	if err != nil {
		log.Printf("Error parsing apartment number: %v", err)
		http.Error(w, "Invalid apartment number", http.StatusBadRequest)
		return
	}

	reqUpdate, err := io.ReadAll(r.Body)
	if err != nil {
		log.Printf("Error reading request body: %v", err)
		http.Error(w, "Invalid request body", http.StatusBadRequest)
		return
	}

	// Unmarshal the request body into the UpdateApartmentParams struct
	var updateRequestParams UpdateApartmentParams
	if err := json.Unmarshal(reqUpdate, &updateRequestParams); err != nil {
		log.Printf("Error decoding request body: %v", err)
		http.Error(w, "Invalid request payload", http.StatusBadRequest)
		return
	}

	updateParams := db.UpdateApartmentParams{
		ID:           int64(apartmentID),
		Price:        updateRequestParams.Price,
		ManagementID: updateRequestParams.ManagementID,
		Availability: updateRequestParams.Availability,
<<<<<<< HEAD
		LeaseID:      pgtype.Int8{Int64: updateRequestParams.LeaseID, Valid: true},
=======
>>>>>>> 87a29d99
	}

	err = h.queries.UpdateApartment(r.Context(), updateParams)
	if err != nil {
		log.Printf("Error updating apartment %d: %v", apartmentID, err)
		http.Error(w, "Failed to update apartment", http.StatusInternalServerError)
		return
	}

	w.WriteHeader(http.StatusOK)
	w.Header().Set("Content-Type", "application/json")
	jsonRes, err := json.Marshal(updateParams)
	if err != nil {
		log.Printf("Error marshalling apartment %v", err)
		http.Error(w, "Failed to encode apartment", http.StatusInternalServerError)
		return
	}

	_, err = w.Write(jsonRes)
	if err != nil {
		log.Printf("Error writing response from UpdateApartmentHandler: %v", err)
		http.Error(w, "Failed to write response", http.StatusInternalServerError)
		return
	}
}

func (h ApartmentHandler) DeleteApartmentHandler(w http.ResponseWriter, r *http.Request) {
	param := chi.URLParam(r, "apartment_id")

	apartmentID, err := strconv.Atoi(param)
	if err != nil {
		log.Printf("Error parsing apartment number: %v", err)
		http.Error(w, "Invalid apartment number", http.StatusBadRequest)
		return
	}

	err = h.queries.DeleteApartment(r.Context(), int64(apartmentID))
	if err != nil {
		log.Printf("Error deleting apartment %d: %v", apartmentID, err)
		http.Error(w, "Failed to delete apartment", http.StatusInternalServerError)
		return
	}

	w.WriteHeader(http.StatusOK)
	w.Header().Set("Content-Type", "application/json")
	jsonRes, err := json.Marshal(map[string]string{fmt.Sprintf("apartment_%d", apartmentID): "deleted"})
	if err != nil {
		log.Printf("Error marshalling response %v", err)
		http.Error(w, "Failed to encode response", http.StatusInternalServerError)
		return
	}

	_, err = w.Write(jsonRes)
	if err != nil {
		log.Printf("Error writing response from DeleteApartmentHandler: %v", err)
		http.Error(w, "Failed to write response", http.StatusInternalServerError)
		return
	}
}<|MERGE_RESOLUTION|>--- conflicted
+++ resolved
@@ -159,10 +159,6 @@
 		Price:        updateRequestParams.Price,
 		ManagementID: updateRequestParams.ManagementID,
 		Availability: updateRequestParams.Availability,
-<<<<<<< HEAD
-		LeaseID:      pgtype.Int8{Int64: updateRequestParams.LeaseID, Valid: true},
-=======
->>>>>>> 87a29d99
 	}
 
 	err = h.queries.UpdateApartment(r.Context(), updateParams)
