--- conflicted
+++ resolved
@@ -2,9 +2,5 @@
 # setup.sh - Initialize project structure and files
 
 
-<<<<<<< HEAD
-# Add to crontab (edit with crontab -e)
-=======
 # Add to crontab (edit with crontab -e) - cronjob to change lease status in leases table to expired leases every midnight.
->>>>>>> df3cf875
 0 0 * * * task cron:expire-leases >> logs/lease_cron.log 2>&1