import React from "react"
import {
<<<<<<< HEAD
  HomeOutlined,
  SettingOutlined,
  TeamOutlined,
  UserOutlined,
} from "@ant-design/icons"
import type { MenuProps } from "antd"
import { Avatar, Divider, Layout, Menu, theme } from "antd"
import { Link, Outlet, useLocation } from "react-router"
=======
    AppstoreOutlined,
    BarChartOutlined,
    CloudOutlined,
    HomeOutlined,
    SettingOutlined,
    ShopOutlined,
    TeamOutlined,
    UploadOutlined,
    UserOutlined,
    VideoCameraOutlined,
} from '@ant-design/icons';
import type { MenuProps } from 'antd';
import { Avatar, Divider, Layout, Menu, theme } from 'antd';
import { Link, Outlet, useLocation } from 'react-router';
import { SignOutButton, useUser } from '@clerk/react-router';
>>>>>>> 123e8276

const { Content, Footer, Sider } = Layout

const siderStyle: React.CSSProperties = {
  overflow: "auto",
  height: "95vh",
  position: "sticky",
  insetInlineStart: 0,
  top: 0,
  bottom: 0,
  scrollbarWidth: "thin",
  scrollbarGutter: "stable",
}

<<<<<<< HEAD
// TODO: Set Admin or Tenant to open on default based on user role
const items: MenuProps["items"] = [
  {
    key: "home",
    icon: React.createElement(HomeOutlined),
    label: <Link to="/">Home</Link>,
  },
  {
    key: "admin",
    icon: React.createElement(TeamOutlined),
    label: <Link to="/admin">Admin</Link>,
    children: [
      // Admin Dashboard
      {
        key: "admin-dashboard",
        label: <Link to="/admin">Admin Dashboard</Link>,
      },
      // Apartment Setup and Details Management Page
      {
        key: "apartment",
        label: <Link to="/admin/init-apartment-complex">Apartment Setup</Link>,
      },
      // Add a tenant
      {
        key: "tenant",
        label: <Link to="/admin/add-tenant">Add Tenant</Link>,
      },
      // View Digital Leases
      {
        key: "admin-view-and-edit-leases",
        label: (
          <Link to="/admin/admin-view-and-edit-leases">
            View Digital Leases
          </Link>
        ),
      },
      // Work Order / Complaint Management Page
      {
        key: "admin-view-and-edit-work-orders-and-complaints",
        label: (
          <Link to="/admin/admin-view-and-edit-work-orders-and-complaints">
            Work Orders & Complaints
          </Link>
        ),
      },
    ],
  },
  {
    key: "tenant",
    icon: React.createElement(UserOutlined),
    label: <Link to="/tenant">Tenant</Link>,
    children: [
      // Tenant Dashboard
      {
        key: "tenant-dashboard",
        label: <Link to="/tenant">Tenant Dashboard</Link>,
      },
      // Guest Parking
      {
        key: "guest-parking",
        label: <Link to="/tenant/guest-parking">Guest Parking</Link>,
      },
      // View Digital Leases
      {
        key: "tenant-view-and-edit-leases",
        label: (
          <Link to="/tenant/tenant-view-and-edit-leases">
            View Digital Leases
          </Link>
        ),
      },
      // Work Order / Complaint Management Page
      {
        key: "tenant-work-orders-and-complaints",
        label: (
          <Link to="/tenant/tenant-work-orders-and-complaints">
            Work Orders & Complaints
          </Link>
        ),
      },
    ],
  },
  {
    key: "settings",
    icon: React.createElement(SettingOutlined),
    label: <Link to="/components/settings">Settings</Link>,
  },
]

const AuthenticatedLayout: React.FC = () => {
  const {
    token: { colorBgContainer, borderRadiusLG },
  } = theme.useToken()

  // Get the path from the current url and check if it contains admin or tenant and set the default selected key based on that
  const path = useLocation().pathname
  const isAdmin = path.includes("/admin")
  const isTenant = path.includes("/tenant")

  const defaultSelectedKey = isAdmin
    ? "admin"
    : isTenant
      ? "tenant"
      : "dashboard"

  console.log(isAdmin, isTenant, "isAdmin, isTenant")

  return (
    <Layout hasSider>
      {/* Sidebar Container */}
      <Sider style={siderStyle}>
        {/* Logo and Title Container */}
        <div className="logo-container d-flex flex-column align-items-center justify-content-center py-4">
          <Divider className="divider-text border-white" />
          <Link to="/" className="text-decoration-none">
            <h1 className="logo-title text-white mb-3 text-center">
              Rent Daddy
            </h1>
            <img
              src="/logo.png"
              alt="Rent Daddy Logo"
              className="logo-image mx-auto d-block bg-white"
              width={64}
              height={64}
            />
          </Link>
          <Divider className="divider-text border-white" />
        </div>

        {/* Menu Container */}
        <Menu
          theme="dark"
          mode="inline"
          defaultSelectedKeys={[defaultSelectedKey]}
          defaultOpenKeys={[defaultSelectedKey]}
          items={items}
        />

        {/* Avatar and Login Container */}
        <div className="avatar-container d-flex flex-column position-absolute bottom-0 w-100">
          <Divider className="divider-text border-white" />
          <Link to="/auth/login" className="text-decoration-none">
            <div className="d-flex align-items-center justify-content-center gap-2 mb-4">
              <p className="login-text text-white m-0">Login</p>
              <Avatar
                className="avatar-icon"
                size={48}
                icon={<UserOutlined />}
              />
            </div>
          </Link>
        </div>
      </Sider>

      {/* Content Container */}
      <Layout>
        {/* <Header style={{ padding: 0, background: colorBgContainer }} /> */}
        <Content style={{ margin: "24px 16px 0", overflow: "initial" }}>
          <div
            style={{
              padding: 24,
              textAlign: "center",
              background: colorBgContainer,
              borderRadius: borderRadiusLG,
            }}
          >
            <Outlet />
          </div>
        </Content>
        {/* Footer Container */}
        <Footer style={{ textAlign: "center" }}>
          <Divider className="divider-text border-black" />
          <p>Rent Daddy © {new Date().getFullYear()} Created by Rent Daddy</p>
        </Footer>
      </Layout>
    </Layout>
  )
}

export default AuthenticatedLayout
=======
const items: MenuProps['items'] = [
    {
        key: 'home',
        icon: React.createElement(HomeOutlined),
        label: <Link to="/">Home</Link>
    },
    {
        key: 'admin',
        icon: React.createElement(TeamOutlined),
        label: <Link to="/admin">Admin</Link>,
        children: [
            // Admin Dashboard
            {
                key: 'admin-dashboard',
                label: <Link to="/admin">Admin Dashboard</Link>
            },
            // Apartment Setup and Details Management Page
            {
                key: 'apartment',
                label: <Link to="/admin/init-apartment-complex">Apartment Setup</Link>
            },
            // Add a tenant
            {
                key: 'tenant',
                label: <Link to="/admin/add-tenant">Add Tenant</Link>
            },
            // View Digital Leases
            {
                key: 'admin-view-and-edit-leases',
                label: <Link to="/admin/admin-view-and-edit-leases">View Digital Leases</Link>
            },
            // Work Order / Complaint Management Page
            {
                key: 'admin-view-and-edit-work-orders-and-complaints',
                label: <Link to="/admin/admin-view-and-edit-work-orders-and-complaints">Work Orders & Complaints</Link>
            }
        ]
    },
    {
        key: 'tenant',
        icon: React.createElement(UserOutlined),
        label: <Link to="/tenant">Tenant</Link>,
        children: [
            // Tenant Dashboard
            {
                key: 'tenant-dashboard',
                label: <Link to="/tenant">Tenant Dashboard</Link>
            },
            // Guest Parking
            {
                key: 'guest-parking',
                label: <Link to="/tenant/guest-parking">Guest Parking</Link>
            },
            // View Digital Leases
            {
                key: 'tenant-view-and-edit-leases',
                label: <Link to="/tenant/tenant-view-and-edit-leases">View Digital Leases</Link>
            },
            // Work Order / Complaint Management Page
            {
                key: 'tenant-work-orders-and-complaints',
                label: <Link to="/tenant/tenant-work-orders-and-complaints">Work Orders & Complaints</Link>
            }

        ]
    },
    {
        key: 'settings',
        icon: React.createElement(SettingOutlined),
        label: <Link to="/components/settings">Settings</Link>
    }
];

const AuthenticatedLayout: React.FC = () => {
    const { isSignedIn, user } = useUser();

    const {
        token: { colorBgContainer, borderRadiusLG },
    } = theme.useToken();

    // Get the path from the current url and check if it contains admin or tenant and set the default selected key based on that
    const path = useLocation().pathname;
    const isAdmin = path.includes('/admin');
    const isTenant = path.includes('/tenant');

    const defaultSelectedKey = isAdmin ? 'admin' : isTenant ? 'tenant' : 'dashboard';


    console.log(isAdmin, isTenant, "isAdmin, isTenant");

    return (
        <Layout hasSider>
            {/* Sidebar Container */}
            <Sider style={siderStyle}>

                {/* Logo and Title Container */}
                <div className="logo-container d-flex flex-column align-items-center justify-content-center py-4">
                    <Divider className="divider-text border-white" />
                    <Link to="/" className="text-decoration-none">
                        <h1 className="logo-title text-white mb-3 text-center">Rent Daddy</h1>
                        <img
                            src="/logo.png"
                            alt="Rent Daddy Logo"
                            className="logo-image mx-auto d-block bg-white"
                            width={64}
                            height={64}
                        />
                    </Link>
                    <Divider className="divider-text border-white" />
                </div>

                {/* Menu Container */}
                <Menu theme="dark" mode="inline" defaultSelectedKeys={[defaultSelectedKey]} defaultOpenKeys={[defaultSelectedKey]} items={items} />

                {/* Avatar and Login Container */}
                <div className="avatar-container d-flex flex-column position-absolute bottom-0 w-100">
                    <Divider className="divider-text border-white" />
                    {isSignedIn ? (
                        <SignOutButton>
                            <div className="d-flex align-items-center justify-content-center gap-2 mb-4 cursor-pointer">
                                <p className="login-text text-white m-0">Sign Out</p>
                                <Avatar className="avatar-icon" size={48} src={user?.imageUrl} />
                            </div>
                        </SignOutButton>
                    ) : (
                        <Link to="/auth/login" className="text-decoration-none">
                            <div className="d-flex align-items-center justify-content-center gap-2 mb-4">
                                <p className="login-text text-white m-0">Login</p>
                                <Avatar className="avatar-icon" size={48} icon={<UserOutlined />} />
                            </div>
                        </Link>
                    )}
                </div>

            </Sider>

            {/* Content Container */}
            <Layout>
                {/* <Header style={{ padding: 0, background: colorBgContainer }} /> */}
                <Content style={{ margin: '24px 16px 0', overflow: 'initial' }}>
                    <div
                        style={{
                            padding: 24,
                            textAlign: 'center',
                            background: colorBgContainer,
                            borderRadius: borderRadiusLG,
                        }}
                    >
                        <Outlet />
                    </div>
                </Content>
                {/* Footer Container */}
                <Footer style={{ textAlign: 'center' }}>
                    <Divider className='divider-text border-black' />
                    <p>
                        Rent Daddy © {new Date().getFullYear()} Created by Rent Daddy
                    </p>
                </Footer>
            </Layout>
        </Layout>
    );
};

export default AuthenticatedLayout;
>>>>>>> 123e8276
<|MERGE_RESOLUTION|>--- conflicted
+++ resolved
@@ -1,15 +1,5 @@
 import React from "react"
 import {
-<<<<<<< HEAD
-  HomeOutlined,
-  SettingOutlined,
-  TeamOutlined,
-  UserOutlined,
-} from "@ant-design/icons"
-import type { MenuProps } from "antd"
-import { Avatar, Divider, Layout, Menu, theme } from "antd"
-import { Link, Outlet, useLocation } from "react-router"
-=======
     AppstoreOutlined,
     BarChartOutlined,
     CloudOutlined,
@@ -25,7 +15,6 @@
 import { Avatar, Divider, Layout, Menu, theme } from 'antd';
 import { Link, Outlet, useLocation } from 'react-router';
 import { SignOutButton, useUser } from '@clerk/react-router';
->>>>>>> 123e8276
 
 const { Content, Footer, Sider } = Layout
 
@@ -40,188 +29,7 @@
   scrollbarGutter: "stable",
 }
 
-<<<<<<< HEAD
-// TODO: Set Admin or Tenant to open on default based on user role
-const items: MenuProps["items"] = [
-  {
-    key: "home",
-    icon: React.createElement(HomeOutlined),
-    label: <Link to="/">Home</Link>,
-  },
-  {
-    key: "admin",
-    icon: React.createElement(TeamOutlined),
-    label: <Link to="/admin">Admin</Link>,
-    children: [
-      // Admin Dashboard
-      {
-        key: "admin-dashboard",
-        label: <Link to="/admin">Admin Dashboard</Link>,
-      },
-      // Apartment Setup and Details Management Page
-      {
-        key: "apartment",
-        label: <Link to="/admin/init-apartment-complex">Apartment Setup</Link>,
-      },
-      // Add a tenant
-      {
-        key: "tenant",
-        label: <Link to="/admin/add-tenant">Add Tenant</Link>,
-      },
-      // View Digital Leases
-      {
-        key: "admin-view-and-edit-leases",
-        label: (
-          <Link to="/admin/admin-view-and-edit-leases">
-            View Digital Leases
-          </Link>
-        ),
-      },
-      // Work Order / Complaint Management Page
-      {
-        key: "admin-view-and-edit-work-orders-and-complaints",
-        label: (
-          <Link to="/admin/admin-view-and-edit-work-orders-and-complaints">
-            Work Orders & Complaints
-          </Link>
-        ),
-      },
-    ],
-  },
-  {
-    key: "tenant",
-    icon: React.createElement(UserOutlined),
-    label: <Link to="/tenant">Tenant</Link>,
-    children: [
-      // Tenant Dashboard
-      {
-        key: "tenant-dashboard",
-        label: <Link to="/tenant">Tenant Dashboard</Link>,
-      },
-      // Guest Parking
-      {
-        key: "guest-parking",
-        label: <Link to="/tenant/guest-parking">Guest Parking</Link>,
-      },
-      // View Digital Leases
-      {
-        key: "tenant-view-and-edit-leases",
-        label: (
-          <Link to="/tenant/tenant-view-and-edit-leases">
-            View Digital Leases
-          </Link>
-        ),
-      },
-      // Work Order / Complaint Management Page
-      {
-        key: "tenant-work-orders-and-complaints",
-        label: (
-          <Link to="/tenant/tenant-work-orders-and-complaints">
-            Work Orders & Complaints
-          </Link>
-        ),
-      },
-    ],
-  },
-  {
-    key: "settings",
-    icon: React.createElement(SettingOutlined),
-    label: <Link to="/components/settings">Settings</Link>,
-  },
-]
 
-const AuthenticatedLayout: React.FC = () => {
-  const {
-    token: { colorBgContainer, borderRadiusLG },
-  } = theme.useToken()
-
-  // Get the path from the current url and check if it contains admin or tenant and set the default selected key based on that
-  const path = useLocation().pathname
-  const isAdmin = path.includes("/admin")
-  const isTenant = path.includes("/tenant")
-
-  const defaultSelectedKey = isAdmin
-    ? "admin"
-    : isTenant
-      ? "tenant"
-      : "dashboard"
-
-  console.log(isAdmin, isTenant, "isAdmin, isTenant")
-
-  return (
-    <Layout hasSider>
-      {/* Sidebar Container */}
-      <Sider style={siderStyle}>
-        {/* Logo and Title Container */}
-        <div className="logo-container d-flex flex-column align-items-center justify-content-center py-4">
-          <Divider className="divider-text border-white" />
-          <Link to="/" className="text-decoration-none">
-            <h1 className="logo-title text-white mb-3 text-center">
-              Rent Daddy
-            </h1>
-            <img
-              src="/logo.png"
-              alt="Rent Daddy Logo"
-              className="logo-image mx-auto d-block bg-white"
-              width={64}
-              height={64}
-            />
-          </Link>
-          <Divider className="divider-text border-white" />
-        </div>
-
-        {/* Menu Container */}
-        <Menu
-          theme="dark"
-          mode="inline"
-          defaultSelectedKeys={[defaultSelectedKey]}
-          defaultOpenKeys={[defaultSelectedKey]}
-          items={items}
-        />
-
-        {/* Avatar and Login Container */}
-        <div className="avatar-container d-flex flex-column position-absolute bottom-0 w-100">
-          <Divider className="divider-text border-white" />
-          <Link to="/auth/login" className="text-decoration-none">
-            <div className="d-flex align-items-center justify-content-center gap-2 mb-4">
-              <p className="login-text text-white m-0">Login</p>
-              <Avatar
-                className="avatar-icon"
-                size={48}
-                icon={<UserOutlined />}
-              />
-            </div>
-          </Link>
-        </div>
-      </Sider>
-
-      {/* Content Container */}
-      <Layout>
-        {/* <Header style={{ padding: 0, background: colorBgContainer }} /> */}
-        <Content style={{ margin: "24px 16px 0", overflow: "initial" }}>
-          <div
-            style={{
-              padding: 24,
-              textAlign: "center",
-              background: colorBgContainer,
-              borderRadius: borderRadiusLG,
-            }}
-          >
-            <Outlet />
-          </div>
-        </Content>
-        {/* Footer Container */}
-        <Footer style={{ textAlign: "center" }}>
-          <Divider className="divider-text border-black" />
-          <p>Rent Daddy © {new Date().getFullYear()} Created by Rent Daddy</p>
-        </Footer>
-      </Layout>
-    </Layout>
-  )
-}
-
-export default AuthenticatedLayout
-=======
 const items: MenuProps['items'] = [
     {
         key: 'home',
@@ -385,5 +193,4 @@
     );
 };
 
-export default AuthenticatedLayout;
->>>>>>> 123e8276
+export default AuthenticatedLayout;