--- conflicted
+++ resolved
@@ -40,16 +40,6 @@
                 <div className="logo-container flex flex-column align-items-center justify-content-center py-3 py-md-4">
                     <Link
                         to="/"
-<<<<<<< HEAD
-                        className="text-decoration-none">
-                        <h1 className="logo-title text-white mb-3 text-center">EZRA</h1>
-                        <img
-                            src="/logo.png"
-                            alt="EZRA Logo"
-                            className="logo-image mx-auto d-block bg-white rounded-5"
-                            width={64}
-                            height={64}
-=======
                         className="text-decoration-none d-flex gap-2 my-auto">
                         <img
                             src="/logo.png"
@@ -57,7 +47,6 @@
                             className="logo-image mx-auto d-flex bg-white rounded-5"
                             width={48}
                             height={48}
->>>>>>> c29a6af2
                         />
 
                         <h2 className="logo-title text-white my-1 text-center">EZRA</h2>
