import { LockOutlined, InboxOutlined, CarOutlined, MobileOutlined } from "@ant-design/icons";
<<<<<<< HEAD
import { StyleConstants } from "../styles/styleConstants";
import { CardComponent } from "./reusableComponents/CardComponent";
import ButtonComponent from "./reusableComponents/ButtonComponent";
=======
import { CardComponent } from "./reusableComponents/CardComponent";
>>>>>>> 91001d77

/**
 * HomePageFeaturesComponent - Displays a grid of feature cards highlighting smart living amenities
 * Uses Ant Design's Card, Row, and Col components for responsive layout
 * Is used on the Home Page under the Hero Section
 */
const HomePageFeaturesComponent = () => {
    // Array of features with properties for title, icon, and description
    // TODO: Should we add more features? Like images or something
    const features = [
        {
            title: "Smart Door Locks",
            icon: <LockOutlined className="fs-2 text-primary mb-3" />,
            description: "Access your apartment securely through our mobile app. Grant temporary access to guests or maintenance with just a tap.",
        },
        {
            title: "Smart Package Lockers",
            icon: <InboxOutlined className="fs-2 text-success mb-3" />,
            description: "Never miss a delivery with our secure smart lockers. Receive instant notifications when packages arrive.",
        },
        {
            title: "Guest Parking Management",
            icon: <CarOutlined className="fs-2 text-warning mb-3" />,
            description: "Easily register guest vehicles and manage parking permits through our convenient digital system.",
        },
        {
            title: "Resident Portal",
            icon: <MobileOutlined className="fs-2 text-info mb-3" />,
            description: "Manage your entire resident experience from our website - pay rent, submit maintenance requests, and control smart home features.",
        },
    ];

    return (
        <>
            <div className="container mb-3">
                {/* Title */}
                <h2 className="my-3 fw-bold">Smart Living</h2>
                <div className="flex-container">
                    {/* Grid of feature cards */}
                    {features.map((feature) => (
                        <CardComponent
                            hoverable
                            icon={feature.icon}
                            title={feature.title}
                            description={feature.description}
                        />
                    ))}
                </div>
            </div>
        </>
    );
};

export default HomePageFeaturesComponent;<|MERGE_RESOLUTION|>--- conflicted
+++ resolved
@@ -1,11 +1,6 @@
 import { LockOutlined, InboxOutlined, CarOutlined, MobileOutlined } from "@ant-design/icons";
-<<<<<<< HEAD
-import { StyleConstants } from "../styles/styleConstants";
 import { CardComponent } from "./reusableComponents/CardComponent";
-import ButtonComponent from "./reusableComponents/ButtonComponent";
-=======
-import { CardComponent } from "./reusableComponents/CardComponent";
->>>>>>> 91001d77
+
 
 /**
  * HomePageFeaturesComponent - Displays a grid of feature cards highlighting smart living amenities
