import React, { useState } from "react";
import { Button, Modal, Form, Input } from "antd";

const HeroBanner: React.FC = () => {
    const heroContent = {
        title: "Welcome to EZRA Apartments",
        subtitle: "Get ahead in life with your own place!",
        buttonText: "Contact us for a tour!",
<<<<<<< HEAD
        buttonLink: "/get-started",
=======
>>>>>>> 6919f535
        imageSrc: "https://felixwong.com/gallery/images/a/amsterdam0813-017.jpg",
    };

    const [open, setOpen] = useState(false);
    const [confirmLoading, setConfirmLoading] = useState(false);
    const [form] = Form.useForm();

    const showModal = () => {
        setOpen(true);
    };

    const handleOk = async () => {
        try {
            const values = await form.validateFields();
            console.log("Prospective Tenant Info:", values);
            setConfirmLoading(true);
            setTimeout(() => {
                setOpen(false);
                setConfirmLoading(false);
                form.resetFields();
            }, 2000);
        } catch (error) {}
    };

    const handleCancel = () => {
        setOpen(false);
    };

    return (
        <div
            className="hero-banner text-white img-fluid flex flex-column justify-content-center align-items-center text-center py-5"
            style={{
                backgroundImage: `url(${heroContent.imageSrc})`,
                minHeight: "50vh",
            }}>
            <h1 className="bg-dark p-3 my-2">{heroContent.title}</h1>
            <p className="bg-dark p-3 my-3">{heroContent.subtitle}</p>
<<<<<<< HEAD
            <Link
                to={heroContent.buttonLink}
                className="btn btn-primary">
=======
            <Button
                type="primary"
                onClick={showModal}>
>>>>>>> 6919f535
                {heroContent.buttonText}
            </Button>
            <Modal
                title="Contact Info"
                open={open}
                onOk={handleOk}
                confirmLoading={confirmLoading}
                onCancel={handleCancel}
                footer={[
                    <Button
                        key="back"
                        onClick={handleCancel}>
                        Return
                    </Button>,
                    <Button
                        key="submit"
                        type="primary"
                        loading={confirmLoading}
                        onClick={handleOk}>
                        Submit
                    </Button>,
                ]}>
                <p>Thanks for your intrest in EZRA Apartments! </p>
                <p>Please enter the info below to help us schedule a tour for you!</p>
                <Form
                    form={form}
                    layout="vertical">
                    <Form.Item
                        name="name"
                        label="Name"
                        rules={[{ required: true, message: "Please enter your name" }]}>
                        <Input />
                    </Form.Item>
                    <Form.Item
                        name="email"
                        label="Email"
                        rules={[
                            { required: true, message: "Please enter your email" },
                            { type: "email", message: "Enter a valid email" },
                        ]}>
                        <Input />
                    </Form.Item>
                    <Form.Item
                        name="phone"
                        label="Phone"
                        rules={[{ required: true, message: "Please enter your phone number" }]}>
                        <Input />
                    </Form.Item>
                </Form>
            </Modal>
        </div>
    );
};

export default HeroBanner;<|MERGE_RESOLUTION|>--- conflicted
+++ resolved
@@ -6,10 +6,6 @@
         title: "Welcome to EZRA Apartments",
         subtitle: "Get ahead in life with your own place!",
         buttonText: "Contact us for a tour!",
-<<<<<<< HEAD
-        buttonLink: "/get-started",
-=======
->>>>>>> 6919f535
         imageSrc: "https://felixwong.com/gallery/images/a/amsterdam0813-017.jpg",
     };
 
@@ -47,15 +43,10 @@
             }}>
             <h1 className="bg-dark p-3 my-2">{heroContent.title}</h1>
             <p className="bg-dark p-3 my-3">{heroContent.subtitle}</p>
-<<<<<<< HEAD
-            <Link
-                to={heroContent.buttonLink}
-                className="btn btn-primary">
-=======
+
             <Button
                 type="primary"
                 onClick={showModal}>
->>>>>>> 6919f535
                 {heroContent.buttonText}
             </Button>
             <Modal
