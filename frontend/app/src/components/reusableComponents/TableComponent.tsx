--- conflicted
+++ resolved
@@ -11,12 +11,8 @@
     style?: string;
     pagination?: TablePaginationConfig | false;
     onRow?: (record: T) => { onClick: () => void };
-<<<<<<< HEAD
     disabled?: boolean | undefined;
     loading?: boolean | undefined;
-=======
-    loading?: boolean;
->>>>>>> 6a8b6d9c
 }
 const useStyle = createStyles(({ css, token }) => {
     const { antCls } = token; //ignore the warning
@@ -39,11 +35,8 @@
     };
 });
 
-<<<<<<< HEAD
 const TableComponent = <T,>({ columns, dataSource = [], onChange, icon, pagination, onRow, style, disabled, loading }: TableComponentProps<T>) => {
-=======
-const TableComponent = <T,>({ columns, dataSource = [], onChange, icon, pagination, onRow, style, loading }: TableComponentProps<T>) => {
->>>>>>> 6a8b6d9c
+
     const { styles } = useStyle();
 
     return (
