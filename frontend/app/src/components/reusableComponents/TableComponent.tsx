--- conflicted
+++ resolved
@@ -11,13 +11,9 @@
     style?: string;
     pagination?: TablePaginationConfig | false;
     onRow?: (record: T) => { onClick: () => void };
-<<<<<<< HEAD
-    loading?: boolean;
-    scroll?: TableProps<T>["scroll"];
-=======
     disabled?: boolean | undefined;
     loading?: boolean | undefined;
->>>>>>> 77411c7e
+    scroll?: TableProps<T>["scroll"];
 }
 const useStyle = createStyles(({ css, token }) => {
     const antCls = token.antCls || ""; // Ensure compatibility if antCls is undefined
@@ -40,11 +36,7 @@
     };
 });
 
-<<<<<<< HEAD
 const TableComponent = <T,>({ columns, dataSource = [], onChange, icon, pagination, onRow, style, loading, scroll: scrollProp }: TableComponentProps<T>) => {
-=======
-const TableComponent = <T,>({ columns, dataSource = [], onChange, icon, pagination, onRow, style, disabled, loading }: TableComponentProps<T>) => {
->>>>>>> 77411c7e
 
     const { styles } = useStyle();
 
