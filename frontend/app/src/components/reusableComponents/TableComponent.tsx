--- conflicted
+++ resolved
@@ -9,10 +9,7 @@
     onChange?: TableProps<T>["onChange"];
     icon?: React.ReactNode;
     style?: string;
-<<<<<<< HEAD
-    pagination: TablePaginationConfig;
-=======
->>>>>>> 2b48e8a9
+    pagination?: TablePaginationConfig;
 }
 const useStyle = createStyles(({ css, token }) => {
     const { antCls } = token; //ignore the warning
@@ -35,12 +32,10 @@
     };
 });
 
-<<<<<<< HEAD
+
 const TableComponent = <T,>({ columns, dataSource = [], onChange, icon, style, pagination }: TableComponentProps<T>) => {
-=======
-const TableComponent = <T,>({ columns, dataSource = [], onChange, icon }: TableComponentProps<T>) => {
     const { styles } = useStyle();
->>>>>>> 2b48e8a9
+
     return (
         <>
             {icon && <div className="table-icon">{icon}</div>}
