--- conflicted
+++ resolved
@@ -2,32 +2,16 @@
 import type { ColumnsType } from "antd/es/table/interface";
 import type { TableProps } from "antd";
 
-<<<<<<< HEAD
-interface TableComponentProps {
-    columns: TableColumnType[];
-    dataSource: any[];
-    onChange?: (pagination: any, filters: any, sorter: any, extra: any) => void;
-    icon?: any;
-=======
 interface TableComponentProps<T> {
     columns: ColumnsType<T>;
     dataSource?: T[];
     onChange?: TableProps<T>["onChange"];
     icon?: React.ReactNode;
-    style: string
->>>>>>> 1bdb98df
+    style: string;
 }
 
 const TableComponent = <T,>({ columns, dataSource = [], onChange, icon, style }: TableComponentProps<T>) => {
     return (
-<<<<<<< HEAD
-        <Table
-            columns={props.columns}
-            dataSource={props.dataSource}
-            onChange={props.onChange}
-            className="table"
-        />
-=======
         <div className={`${style}`}>
             {icon && <div className="table-icon">{icon}</div>}
             <Table<T>
@@ -38,7 +22,6 @@
                 rowKey={(record) => (record as any).key || JSON.stringify(record)}
             />
         </div>
->>>>>>> 1bdb98df
     );
 };
 
