import { Table } from "antd";
import type { ColumnsType, TablePaginationConfig } from "antd/es/table/interface";
import type { TableProps } from "antd";
import { createStyles } from "antd-style";

interface TableComponentProps<T> {
    columns: ColumnsType<T>;
    dataSource?: T[];
    onChange?: TableProps<T>["onChange"];
    icon?: React.ReactNode;
    style?: string;
    pagination?: TablePaginationConfig;
    onRow?: (record: T) => { onClick: () => void };
<<<<<<< HEAD
    scroll?: TableProps<T>["scroll"];
=======
    loading?: boolean;
>>>>>>> 619bf290
}
const useStyle = createStyles(({ css, token }) => {
    const antCls = token.antCls || ""; // Ensure compatibility if antCls is undefined
    return {
        customTable: css`
            ${antCls}-table {
                ${antCls}-table-container {
                    ${antCls}-table-body,
                    ${antCls}-table-content {
                        scrollbar-width: thin;
                        scrollbar-color: #eaeaea transparent;
                        scrollbar-gutter: stable;
                    }
                    ${antCls}-table-thead {
                        max-height: 100px;
                    }
                }
            }
        `,
    };
});

<<<<<<< HEAD
const TableComponent = <T,>({ columns, dataSource = [], onChange, icon, pagination, onRow, style, scroll: scrollProp, }: TableComponentProps<T>) => {
=======
const TableComponent = <T,>({ columns, dataSource = [], onChange, icon, pagination, onRow, style, loading }: TableComponentProps<T>) => {
>>>>>>> 619bf290
    const { styles } = useStyle();

    return (
        <>
            {icon && <div className="table-icon">{icon}</div>}
            <Table<T>
                className={styles.customTable}
                columns={columns}
                dataSource={dataSource}
                pagination={pagination}
                onChange={onChange}
                onRow={onRow}
<<<<<<< HEAD
                scroll={scrollProp ?? { x: "max-content" }}
=======
                loading={loading}
                scroll={{ x: "max-content" }}
>>>>>>> 619bf290
                rowKey={(record) => (record as any).key || JSON.stringify(record)}
            />
        </>
    );
};

export default TableComponent;<|MERGE_RESOLUTION|>--- conflicted
+++ resolved
@@ -11,11 +11,8 @@
     style?: string;
     pagination?: TablePaginationConfig;
     onRow?: (record: T) => { onClick: () => void };
-<<<<<<< HEAD
+    loading?: boolean;
     scroll?: TableProps<T>["scroll"];
-=======
-    loading?: boolean;
->>>>>>> 619bf290
 }
 const useStyle = createStyles(({ css, token }) => {
     const antCls = token.antCls || ""; // Ensure compatibility if antCls is undefined
@@ -38,11 +35,8 @@
     };
 });
 
-<<<<<<< HEAD
-const TableComponent = <T,>({ columns, dataSource = [], onChange, icon, pagination, onRow, style, scroll: scrollProp, }: TableComponentProps<T>) => {
-=======
-const TableComponent = <T,>({ columns, dataSource = [], onChange, icon, pagination, onRow, style, loading }: TableComponentProps<T>) => {
->>>>>>> 619bf290
+const TableComponent = <T,>({ columns, dataSource = [], onChange, icon, pagination, onRow, style, loading, scroll: scrollProp }: TableComponentProps<T>) => {
+
     const { styles } = useStyle();
 
     return (
@@ -55,12 +49,8 @@
                 pagination={pagination}
                 onChange={onChange}
                 onRow={onRow}
-<<<<<<< HEAD
+                loading={loading}
                 scroll={scrollProp ?? { x: "max-content" }}
-=======
-                loading={loading}
-                scroll={{ x: "max-content" }}
->>>>>>> 619bf290
                 rowKey={(record) => (record as any).key || JSON.stringify(record)}
             />
         </>
