import React from "react";
import { ButtonComponentProps } from "./ButtonComponent";
import Card from "antd/es/card/Card";

interface CardComponentProps {
    title: string;
    description: any;
    icon?: any;
    button?: any;
<<<<<<< HEAD
    hoverable?: boolean;
=======
    hoverable: boolean;
>>>>>>> 35d250d0
    value?: number;
}

//pass in button like this
// button={
//  index === 0 ? (
//  <ButtonComponent
//  title="Primary"
//   type="primary"
//           />
//       ) : undefined
//   }

export const CardComponent = (props: CardComponentProps) => {
    return (
        <>
            <Card
                //TODO: JJ make these styles better
                hoverable={props.hoverable}
                className="h-100 text-center"
                style={{ minHeight: "280px", minWidth: "280px" }}>
                <div className="d-flex flex-column align-items-center">
                    {props.icon}

                    <h4 className="mb-3">{props.title}</h4>

                    <p className="text-muted">{props.description}</p>

                    <p className="text-muted fs-1">{props.value}</p>

                    {props.button}
                </div>
            </Card>
        </>
    );
};<|MERGE_RESOLUTION|>--- conflicted
+++ resolved
@@ -7,11 +7,7 @@
     description: any;
     icon?: any;
     button?: any;
-<<<<<<< HEAD
-    hoverable?: boolean;
-=======
     hoverable: boolean;
->>>>>>> 35d250d0
     value?: number;
 }
 
