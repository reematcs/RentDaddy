import { useState } from "react";
import { Button, Divider, Form, FormProps, Input, Modal, Select } from "antd";
<<<<<<< HEAD
import ButtonComponent from "./reusableComponents/ButtonComponent";

type InviteTenant = {
    email: string;
    unitNumber: number;
    management_id: string;
};
=======
import { EditOutlined } from "@ant-design/icons";
import ButtonComponent from "./reusableComponents/ButtonComponent";
>>>>>>> c1749785

interface Lease {
    id: string | number;
    title: string;
}

type Building = {
    buildingNumber: number;
    floorNumbers: number;
    numberOfRooms: number;
};

interface ModalComponentProps {
    buttonTitle: string;
    buttonType: "default" | "primary" | "secondary" | "accent" | "info" | "success" | "warning" | "danger";
    content: string | React.ReactNode;
    type:
        | "default"
        | "Smart Locker"
        | "Guest Parking"
        | "Invite Tenant"
        | "Edit Tenant"
        | "View Tenant Complaints"
        | "View Tenant Work Orders"
        | "Send Tenant Lease"
        | "Edit Apartment Building"
        | "Update Password Locker"
        | "Edit Tenant"
        | "Admin Unlock Locker";
    handleOkay: (data?: any) => void;
    modalTitle?: string;
    apartmentBuildingEditProps?: Building;
    apartmentBuildingSetEditBuildingState: React.Dispatch<React.SetStateAction<Building>>;
    userRole?: string;
    leases?: Lease[];
    isModalOpen?: boolean;
    onCancel?: () => void;
}

const onFinish: FormProps<any>["onFinish"] = (values: any) => {
    console.log("Success:", values);
    props;
};

// In code we are sending management_id

const ModalComponent = (props: ModalComponentProps) => {
    const [internalModalOpen, setInternalModalOpen] = useState(false);

    const isModalOpen = props.isModalOpen !== undefined ? props.isModalOpen : internalModalOpen;

    const onFinish: FormProps<any>["onFinish"] = (values: any) => {
        console.log("Success:", values);
        props;
    };

    if (props.userRole === "") {
        props.userRole = "admin";
    }

    const showModal = () => {
        if (props.isModalOpen === undefined) {
            setInternalModalOpen(true);
        }
    };

    const handleCancel = () => {
        if (props.onCancel) {
            props.onCancel();
        }
        if (props.isModalOpen === undefined) {
            setInternalModalOpen(false);
        }
    };

    const titles = {
        default: "Default Modal",
        "Smart Locker": "Smart Locker Modal",
        "Guest Parking": "Create a parking pass",
        "Invite Tenant": "Invite Tenant",
        "Edit Tenant": "Edit Tenant",
        "View Tenant Complaints": "View Tenant Complaints",
        "View Tenant Work Orders": "View Tenant Work Orders",
        "Send Tenant Lease": "Send Tenant Lease",
    };

    const getAdminSmartLocker = () => {
        return (
            <>
                <Button
                    type="primary"
                    onClick={showModal}>
                    {props.buttonTitle}
                </Button>
                <Modal
                    className="p-3 flex-wrap-row"
                    title={<h3>{titles[props.type]}</h3>}
                    open={isModalOpen}
                    onOk={props.handleOkay}
                    onCancel={handleCancel}
                    okButtonProps={{ hidden: true, disabled: true }}
                    cancelButtonProps={{ hidden: true, disabled: true }}>
                    <Divider />
                    <Form>
                        <Form.Item name="search">
                            <Input placeholder="Search for a Tenant" />
                        </Form.Item>
                        <Form.Item name="locker-number">
                            <Input
                                placeholder="Locker Number"
                                type="number"
                            />
                        </Form.Item>
                        <Divider />
                        <div className="flex justify-content-end gap-2">
                            {/* Cancel button */}
                            <Form.Item name="cancel">
                                <Button
                                    type="default"
                                    onClick={() => {
                                        handleCancel();
                                    }}>
                                    Cancel
                                </Button>
                            </Form.Item>
                            <Form.Item name="submit">
                                <Button
                                    type="primary"
                                    htmlType="submit">
                                    Submit
                                </Button>
                            </Form.Item>
                        </div>
                    </Form>
                </Modal>
            </>
        );
    };

    const getTenantSmartLocker = () => {
        return (
            <>
                <Button
                    type="primary"
                    onClick={showModal}>
                    {props.buttonTitle}
                </Button>
                <Modal
                    className="p-3 flex-wrap-row"
                    title={<h3>{titles[props.type]}</h3>}
                    open={isModalOpen}
                    onOk={props.handleOkay}
                    onCancel={handleCancel}
                    okButtonProps={{ hidden: true, disabled: true }}
                    cancelButtonProps={{ hidden: true, disabled: true }}>
                    <Divider />

                    <p>Your locker has now been opened. Make sure to lock up when you are done</p>
                    <div className="flex justify-content-end">
                        <Button
                            type="primary"
                            onClick={() => {
                                props.handleOkay;
                                handleCancel();
                            }}>
                            Okay
                        </Button>
                    </div>
                </Modal>
            </>
        );
    };

    return (
        <>
            {props.type === "default" && (
                <>
                    <ButtonComponent
                        title={props.buttonTitle}
                        type={props.buttonType}
                        onClick={showModal}
                    />
                    <Modal
                        title={<h3>{props.modalTitle}</h3>}
                        open={isModalOpen}
                        onOk={props.handleOkay}
                        onCancel={handleCancel}
                        okButtonProps={{ hidden: true, disabled: true }}
                        cancelButtonProps={{ hidden: true, disabled: true }}>
                        <Divider />
                        <p>{props.content}</p>
                        <Divider />
                        <div className="flex justify-content-end gap-2">
                            <Button
                                type="default"
                                onClick={handleCancel}>
                                Cancel
                            </Button>
                            <Button
                                type="primary"
                                onClick={props.handleOkay}>
                                Confirm
                            </Button>
                        </div>
                    </Modal>
                </>
            )}
            {props.type === "Smart Locker" && <>{props.userRole === "admin " ? getAdminSmartLocker() : getTenantSmartLocker()}</>}
            {props.type === "Guest Parking" && (
                <>
                    <Button
                        type="primary"
                        onClick={showModal}>
                        {props.buttonTitle}
                    </Button>
                    <Modal
                        className="p-3 flex-wrap-row"
                        title={<h3>{titles[props.type]}</h3>}
                        open={isModalOpen}
                        onOk={() => props.handleOkay()}
                        onCancel={handleCancel}
                        okButtonProps={{ hidden: true, disabled: true }}
                        cancelButtonProps={{ hidden: true, disabled: true }}>
                        <Divider />
                        <Form>
                            <p className="fs-6">Guest Name</p>
                            <Form.Item
                                name="tenant-name"
                                required={true}>
                                <Input placeholder="John Doe" />
                            </Form.Item>
                            <p className="fs-6">Car Color</p>
                            <Form.Item
                                name="car-color"
                                required={true}>
                                <Input placeholder="Blue" />
                            </Form.Item>
                            <p className="fs-6">Car Model</p>
                            <Form.Item
                                name="car-make"
                                required={true}>
                                <Input placeholder="Car Make" />
                            </Form.Item>
                            <p className="fs-6">License Plate</p>
                            <Form.Item
                                name="license-plate-number"
                                required={true}>
                                <Input placeholder="3ha3-3213" />
                            </Form.Item>
                            <div className="flex justify-content-end gap-2">
                                {/* Cancel button */}
                                <Form.Item name="cancel">
                                    <Button
                                        type="default"
                                        onClick={() => {
                                            handleCancel();
                                        }}>
                                        Cancel
                                    </Button>
                                </Form.Item>
                                <Form.Item name="submit">
                                    <Button
                                        type="primary"
                                        htmlType="submit">
                                        Submit
                                    </Button>
                                </Form.Item>
                            </div>
                        </Form>
                    </Modal>
                </>
            )}
            {props.type === "Edit Apartment Building" && (
                <>
                    <Button
                        type="primary"
                        onClick={showModal}>
                        <EditOutlined />
                        {props.buttonTitle}
                    </Button>
                    <Modal
                        className="p-3 flex-wrap-row"
                        title={<h3>{props.modalTitle}</h3>}
                        open={isModalOpen}
                        onOk={props.handleOkay}
                        onCancel={handleCancel}
                        // okButtonProps={{ hidden: true, disabled: true }}
                        // cancelButtonProps={{ hidden: true, disabled: true }}
                    >
                        <Divider />
                        <Form>
                            <Form.Item name="Building #">
                                <Input
                                    placeholder={props.apartmentBuildingEditProps?.buildingNumber.toString() || ""}
                                    type="number"
                                    onChange={(e) => {
                                        const updatedValue = Number(e.target.value);

                                        props.apartmentBuildingSetEditBuildingState({
                                            ...props.apartmentBuildingEditProps!,
                                            buildingNumber: updatedValue,
                                        });
                                    }}
                                />
                            </Form.Item>
                            <Form.Item name="Amount of Floors">
                                <Input
                                    placeholder={props.apartmentBuildingEditProps?.floorNumbers.toString() || ""}
                                    type="number"
                                    onChange={(e) => {
                                        const updatedValue = Number(e.target.value);

                                        props.apartmentBuildingSetEditBuildingState({
                                            ...props.apartmentBuildingEditProps!,
                                            floorNumbers: updatedValue,
                                        });
                                    }}
                                />
                            </Form.Item>
                            <Form.Item name="# of Rooms/Floor">
                                <Input
                                    placeholder={props.apartmentBuildingEditProps?.numberOfRooms.toString() || ""}
                                    type="number"
                                    onChange={(e) => {
                                        const updatedValue = Number(e.target.value);

                                        props.apartmentBuildingSetEditBuildingState({
                                            ...props.apartmentBuildingEditProps!,
                                            numberOfRooms: updatedValue,
                                        });
                                    }}
                                />
                            </Form.Item>
                            <Divider />
                        </Form>
                    </Modal>
                </>
            )}

            {props.type === "Edit Tenant" && (
                <>
                    <Button
                        type="primary"
                        onClick={showModal}>
                        {props.buttonTitle}
                    </Button>
                    <Modal
                        className="p-3 flex-wrap-row"
                        title={<h3>{props.modalTitle}</h3>}
                        open={isModalOpen}
                        onOk={props.handleOkay}
                        onCancel={handleCancel}
                        okButtonProps={{ hidden: true, disabled: true }}
                        cancelButtonProps={{ hidden: true, disabled: true }}>
                        <Divider />
                        <Form>
                            <Form.Item name="tenant-name">
                                <Input placeholder="Tenant Name" />
                            </Form.Item>
                            <Form.Item name="tenant-email">
                                <Input placeholder="Tenant Email" />
                            </Form.Item>
                            <Form.Item name="tenant-phone">
                                <Input placeholder="Tenant Phone" />
                            </Form.Item>
                            <Form.Item name="unit-number">
                                <Input placeholder="Unit Number" />
                            </Form.Item>
                            <Form.Item name="lease-status">
                                <Input placeholder="Lease Status" />
                            </Form.Item>
                            {/* <Form.Item name="lease-start" label="Lease Start">
                                <Input placeholder='Lease Start' type='date' />
                            </Form.Item> */}
                            <Form.Item
                                name="lease-end"
                                label="Lease End">
                                <Input
                                    placeholder="Lease End"
                                    type="date"
                                />
                            </Form.Item>
                            <Divider />
                            <div className="flex justify-content-end gap-2">
                                {/* Cancel button */}
                                <Form.Item name="cancel">
                                    <Button
                                        type="default"
                                        onClick={() => {
                                            handleCancel();
                                        }}>
                                        Cancel
                                    </Button>
                                </Form.Item>
                                <Form.Item name="submit">
                                    <Button
                                        type="primary"
                                        htmlType="submit">
                                        Submit
                                    </Button>
                                </Form.Item>
                            </div>
                        </Form>
                    </Modal>
                </>
            )}
            {/* View Recent (3) Tenant Complaints */}
            {props.type === "View Tenant Complaints" && (
                <>
                    <ButtonComponent
                        type="primary"
                        onClick={showModal}
                        title={props.buttonTitle}
                    />
                    <Modal
                        className="p-3 flex-wrap-row"
                        title={<h3>{props.modalTitle}</h3>}
                        open={isModalOpen}
                        onOk={props.handleOkay}
                        onCancel={handleCancel}
                        okButtonProps={{ hidden: true, disabled: true }}
                        cancelButtonProps={{ hidden: true, disabled: true }}>
                        <Divider />
                        <p>{props.content}</p>
                        <Divider />
                        <div className="flex justify-content-end gap-2">
                            <Button
                                type="default"
                                onClick={handleCancel}>
                                Cancel
                            </Button>
                            <Button
                                type="primary"
                                onClick={props.handleOkay}>
                                Confirm
                            </Button>
                        </div>
                    </Modal>
                </>
            )}
            {/* View Recent (3) Tenant Work Orders */}
            {props.type === "View Tenant Work Orders" && (
                <>
                    <ButtonComponent
                        type="primary"
                        onClick={showModal}
                        title={props.buttonTitle}
                    />
                    <Modal
                        className="p-3 flex-wrap-row"
                        title={<h3>{props.modalTitle}</h3>}
                        open={isModalOpen}
                        onOk={props.handleOkay}
                        onCancel={handleCancel}
                        okButtonProps={{ hidden: true, disabled: true }}
                        cancelButtonProps={{ hidden: true, disabled: true }}>
                        <Divider />
                        <p>{props.content}</p>
                        <Divider />
                        <div className="flex justify-content-end gap-2">
                            <Button
                                type="default"
                                onClick={handleCancel}>
                                Cancel
                            </Button>
                            <Button
                                type="primary"
                                onClick={props.handleOkay}>
                                Confirm
                            </Button>
                        </div>
                    </Modal>
                </>
            )}
            {props.type === "Send Tenant Lease" && (
                <>
                    <ButtonComponent
                        type="primary"
                        onClick={showModal}
                        title={props.buttonTitle}
                    />
                    <Modal
                        className="p-3 flex-wrap-row"
                        title={<h3>{props.modalTitle}</h3>}
                        open={isModalOpen}
                        onOk={props.handleOkay}
                        onCancel={handleCancel}
                        // leases={leaseTemplates || []} // Add null check
                        okButtonProps={{ disabled: !props.leases?.length }}
                        // cancelButtonProps={{ hidden: true, disabled: !props.leases?.length }}
                    >
                        <Form>
                            {/* Pick a Lease */}
                            <Form.Item name="lease-template">
                                <Select
                                    placeholder="Select a Lease Template"
                                    options={
                                        props.leases?.map((lease) => ({
                                            label: lease.title,
                                            value: lease.id,
                                        })) || []
                                    }
                                />
                            </Form.Item>
                            <p>Please go create a template in Documenso.</p>
                        </Form>
                    </Modal>
                </>
            )}
            {props.type === "Admin Unlock Locker" && (
                <>
                    <ButtonComponent
                        type="primary"
                        onClick={showModal}
                        title={props.buttonTitle}
                    />
                    <Modal
                        className="p-3 flex-wrap-row"
                        title={<h3>{props.modalTitle}</h3>}
                        open={isModalOpen}
                        onOk={props.handleOkay}
                        onCancel={handleCancel}
                        // okButtonProps={{ hidden: true, disabled: true }}
                        // cancelButtonProps={{ hidden: true, disabled: true }}
                    >
                        <Divider />
                        <p>{props.content}</p>
                        <Divider />
                    </Modal>
                </>
            )}
            {props.type === "Update Password Locker" && (
                <>
                    <ButtonComponent
                        type="primary"
                        onClick={showModal}
                        title={props.buttonTitle}
                    />
                    <Modal
                        className="p-3 flex-wrap-row"
                        title={<h3>{props.modalTitle}</h3>}
                        open={isModalOpen}
                        onOk={props.handleOkay}
                        onCancel={handleCancel}
                        // okButtonProps={{ hidden: true, disabled: true }}
                        // cancelButtonProps={{ hidden: true, disabled: true }}
                    >
                        <Divider />
                        <p>{props.content}</p>
                        <Form>
                            <Form.Item name="password">
                                <Input
                                    placeholder="New Password"
                                    maxLength={4}
                                />
                            </Form.Item>
                        </Form>
                        <Divider />
                    </Modal>
                </>
            )}
        </>
    );
};

export default ModalComponent;<|MERGE_RESOLUTION|>--- conflicted
+++ resolved
@@ -1,6 +1,6 @@
 import { useState } from "react";
 import { Button, Divider, Form, FormProps, Input, Modal, Select } from "antd";
-<<<<<<< HEAD
+import { EditOutlined } from "@ant-design/icons";
 import ButtonComponent from "./reusableComponents/ButtonComponent";
 
 type InviteTenant = {
@@ -8,10 +8,6 @@
     unitNumber: number;
     management_id: string;
 };
-=======
-import { EditOutlined } from "@ant-design/icons";
-import ButtonComponent from "./reusableComponents/ButtonComponent";
->>>>>>> c1749785
 
 interface Lease {
     id: string | number;
