--- conflicted
+++ resolved
@@ -2,11 +2,7 @@
 // TODO: Once we have the tenant info from the backend, make sure to populate the fields in the edit tenant modal so that the user can edit the tenant info easily
 import { useState } from "react";
 import { Button, Divider, Form, Input, Modal, Select } from "antd";
-<<<<<<< HEAD
-import { PlusOutlined } from "@ant-design/icons";
-=======
 import { EditOutlined, PlusOutlined } from "@ant-design/icons";
->>>>>>> 2b48e8a9
 import ButtonComponent from "./reusableComponents/ButtonComponent";
 
 interface Lease {
@@ -14,24 +10,17 @@
     title: string;
 }
 
-<<<<<<< HEAD
-=======
 type Building = {
     buildingNumber: number;
     floorNumbers: number;
     numberOfRooms: number;
 };
 
->>>>>>> 2b48e8a9
 interface ModalComponentProps {
     buttonTitle: string;
     buttonType: "default" | "primary" | "secondary" | "accent" | "info" | "success" | "warning" | "danger";
     content: string | React.ReactNode;
-<<<<<<< HEAD
-    type: "default" | "Smart Locker" | "Guest Parking" | "Add Tenant" | "Edit Tenant" | "View Tenant Complaints" | "View Tenant Work Orders" | "Send Tenant Lease";
-=======
     type: "default" | "Smart Locker" | "Guest Parking" | "Add Tenant" | "Edit Tenant" | "View Tenant Complaints" | "View Tenant Work Orders" | "Send Tenant Lease" | "Edit Apartment Building";
->>>>>>> 2b48e8a9
     handleOkay: () => void;
     modalTitle?: string;
     apartmentBuildingEditProps?: Building;
@@ -527,11 +516,7 @@
                         onCancel={handleCancel}
                         // leases={leaseTemplates || []} // Add null check
                         okButtonProps={{ disabled: !props.leases?.length }}
-<<<<<<< HEAD
                     // cancelButtonProps={{ hidden: true, disabled: !props.leases?.length }}
-=======
-                        // cancelButtonProps={{ hidden: true, disabled: !props.leases?.length }}
->>>>>>> 2b48e8a9
                     >
                         <Form>
                             {/* Pick a Lease */}
