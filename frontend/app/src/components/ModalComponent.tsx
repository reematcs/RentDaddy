--- conflicted
+++ resolved
@@ -3,15 +3,13 @@
 import { EditOutlined } from "@ant-design/icons";
 import ButtonComponent from "./reusableComponents/ButtonComponent";
 
-<<<<<<< HEAD
 type InviteTenant = {
     email: string;
     unitNumber: number;
     management_id: string;
 };
-=======
+
 import { useUser } from "@clerk/react-router";
->>>>>>> f92e50b0
 
 interface Lease {
     id: string | number;
@@ -42,24 +40,30 @@
     buttonType: "default" | "primary" | "secondary" | "accent" | "info" | "success" | "warning" | "danger";
     content: string | React.ReactNode;
     type:
+        |
         | "default"
+       
         | "Smart Locker"
+       
         | "Guest Parking"
+       
         | "Invite Tenant"
+       
         | "Edit Tenant"
+       
         | "View Tenant Complaints"
+       
         | "View Tenant Work Orders"
+       
         | "Send Tenant Lease"
+       
         | "Edit Apartment Building"
         | "Update Password Locker"
-<<<<<<< HEAD
         | "Edit Tenant"
-        | "Admin Unlock Locker";
-    handleOkay: (data?: any) => void;
-=======
+        | "Admin Unlock Locker"
+        | "Update Password Locker"
         | "Unlock Locker";
     handleOkay: (data?: any) => Promise<void>;
->>>>>>> f92e50b0
     modalTitle?: string;
     apartmentBuildingEditProps?: Building;
     apartmentBuildingSetEditBuildingState?: React.Dispatch<React.SetStateAction<Building>>;
@@ -563,11 +567,7 @@
                     </Modal>
                 </>
             )}
-<<<<<<< HEAD
             {props.type === "Admin Unlock Locker" && (
-=======
-            {props.type === "Unlock Locker" && (
->>>>>>> f92e50b0
                 <>
                     <ButtonComponent
                         type="primary"
@@ -608,25 +608,68 @@
                         <Divider />
                         <p>{props.content}</p>
                         <Form>
-<<<<<<< HEAD
                             <Form.Item name="password">
                                 <Input
                                     placeholder="New Password"
                                     maxLength={4}
-=======
+                                />
+                            </Form.Item>
+                        </Form>
+                        <Divider />
+                    </Modal>
+                </>
+            )}
+            {props.type === "Unlock Locker" && (
+                <>
+                    <ButtonComponent
+                        type="primary"
+                        onClick={showModal}
+                        title={props.buttonTitle}
+                    />
+                    <Modal
+                        className="p-3 flex-wrap-row"
+                        title={<h3>{props.modalTitle}</h3>}
+                        open={isModalOpen}
+                        onOk={props.handleOkay}
+                        onCancel={handleCancel}
+                        // okButtonProps={{ hidden: true, disabled: true }}
+                        // cancelButtonProps={{ hidden: true, disabled: true }}
+                    >
+                        <Divider />
+                        <p>{props.content}</p>
+                        <Divider />
+                    </Modal>
+                </>
+            )}
+            {props.type === "Update Password Locker" && (
+                <>
+                    <ButtonComponent
+                        type="primary"
+                        onClick={showModal}
+                        title={props.buttonTitle}
+                    />
+                    <Modal
+                        className="p-3 flex-wrap-row"
+                        title={<h3>{props.modalTitle}</h3>}
+                        open={isModalOpen}
+                        onOk={props.handleOkay}
+                        onCancel={handleCancel}
+                        // okButtonProps={{ hidden: true, disabled: true }}
+                        // cancelButtonProps={{ hidden: true, disabled: true }}
+                    >
+                        <Divider />
+                        <p>{props.content}</p>
+                        <Form>
                             <Form.Item>
                                 <Input
                                     placeholder="Enter New Password"
                                     type="password"
                                     // value={password}
                                     // onChange={(e) => setPassword(e.target.value)}
->>>>>>> f92e50b0
                                 />
                             </Form.Item>
                         </Form>
                         <Divider />
-<<<<<<< HEAD
-=======
                         {/* <div className="flex justify-content-end gap-2">
                             <Button
                                 type="default"
@@ -639,7 +682,6 @@
                                 Confirm
                             </Button>
                         </div> */}
->>>>>>> f92e50b0
                     </Modal>
                 </>
             )}
