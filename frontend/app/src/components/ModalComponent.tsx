
import { useState } from "react";
<<<<<<< HEAD
import { Button, Divider, Form, Input, Modal } from "antd";
=======
import { Button, Divider, Form, FormProps, Input, Modal, Select } from "antd";
>>>>>>> 8de6090e
import { EditOutlined, PlusOutlined } from "@ant-design/icons";
import ButtonComponent from "./reusableComponents/ButtonComponent";
import { useMutation } from "@tanstack/react-query";

type InviteTenant = {
    email: string;
    unitNumber: number;
    management_id: string;
};

interface Lease {
    id: string | number;
    title: string;
}

type Building = {
    buildingNumber: number;
    floorNumbers: number;
    numberOfRooms: number;
};

interface ModalComponentProps {
    buttonTitle: string;
    buttonType: "default" | "primary" | "secondary" | "accent" | "info" | "success" | "warning" | "danger";
    content: string | React.ReactNode;
    type: "default" | "Smart Locker" | "Guest Parking" | "Invite Tenant" | "Edit Tenant" | "View Tenant Complaints" | "View Tenant Work Orders" | "Send Tenant Lease" | "Edit Apartment Building";
    handleOkay: (data?: any) => void;
    modalTitle?: string;
    apartmentBuildingEditProps?: Building;
    apartmentBuildingSetEditBuildingState: React.Dispatch<React.SetStateAction<Building>>;
    userRole?: string;
    leases?: Lease[];
    isModalOpen?: boolean;
    onCancel?: () => void;
}

const onFinish: FormProps<any>["onFinish"] = (values: any) => {
    console.log("Success:", values);
    props;
};

// In code we are sending management_id

const ModalComponent = (props: ModalComponentProps) => {
    const [internalModalOpen, setInternalModalOpen] = useState(false);

    const isModalOpen = props.isModalOpen !== undefined ? props.isModalOpen : internalModalOpen;

    const onFinish: FormProps<any>["onFinish"] = (values: any) => {
        console.log("Success:", values);
        props;
    };

    if (props.userRole === "") {
        props.userRole = "admin";
    }

    const showModal = () => {
        if (props.isModalOpen === undefined) {
            setInternalModalOpen(true);
        }
    };

    const handleCancel = () => {
        if (props.onCancel) {
            props.onCancel();
        }
        if (props.isModalOpen === undefined) {
            setInternalModalOpen(false);
        }
    };

    const titles = {
        default: "Default Modal",
        "Smart Locker": "Smart Locker Modal",
        "Guest Parking": "Register someone in Guest Parking",
        "Invite Tenant": "Invite Tenant",
        "Edit Tenant": "Edit Tenant",
        "View Tenant Complaints": "View Tenant Complaints",
        "View Tenant Work Orders": "View Tenant Work Orders",
        "Send Tenant Lease": "Send Tenant Lease",
    };

    const getAdminSmartLocker = () => {
        return (
            <>
                <Button
                    type="primary"
                    onClick={showModal}>
                    {props.buttonTitle}
                </Button>
                <Modal
                    className="p-3 flex-wrap-row"
                    title={<h3>{titles[props.type]}</h3>}
                    open={isModalOpen}
                    onOk={props.handleOkay}
                    onCancel={handleCancel}
                    okButtonProps={{ hidden: true, disabled: true }}
                    cancelButtonProps={{ hidden: true, disabled: true }}>
                    <Divider />
                    <Form>
                        <Form.Item name="search">
                            <Input placeholder="Search for a Tenant" />
                        </Form.Item>
                        <Form.Item name="locker-number">
                            <Input
                                placeholder="Locker Number"
                                type="number"
                            />
                        </Form.Item>
                        <Divider />
                        <div className="flex justify-content-end gap-2">
                            {/* Cancel button */}
                            <Form.Item name="cancel">
                                <Button
                                    type="default"
                                    onClick={() => {
                                        handleCancel();
                                    }}>
                                    Cancel
                                </Button>
                            </Form.Item>
                            <Form.Item name="submit">
                                <Button
                                    type="primary"
                                    htmlType="submit">
                                    Submit
                                </Button>
                            </Form.Item>
                        </div>
                    </Form>
                </Modal>
            </>
        );
    };

    const getTenantSmartLocker = () => {
        return (
            <>
                <Button
                    type="primary"
                    onClick={showModal}>
                    {props.buttonTitle}
                </Button>
                <Modal
                    className="p-3 flex-wrap-row"
                    title={<h3>{titles[props.type]}</h3>}
                    open={isModalOpen}
                    onOk={props.handleOkay}
                    onCancel={handleCancel}
                    okButtonProps={{ hidden: true, disabled: true }}
                    cancelButtonProps={{ hidden: true, disabled: true }}>
                    <Divider />

                    <p>Your locker has now been opened. Make sure to lock up when you are done</p>
                    <div className="flex justify-content-end">
                        <Button
                            type="primary"
                            onClick={() => {
                                props.handleOkay;
                                handleCancel();
                            }}>
                            Okay
                        </Button>
                    </div>
                </Modal>
            </>
        );
    };

    return (
        <>
            {props.type === "default" && (
                <>
                    <ButtonComponent
                        title={props.buttonTitle}
                        type={props.buttonType}
                        onClick={showModal}
                    />
                    <Modal
                        title={<h3>{props.modalTitle}</h3>}
                        open={isModalOpen}
                        onOk={props.handleOkay}
                        onCancel={handleCancel}
                        okButtonProps={{ hidden: true, disabled: true }}
                        cancelButtonProps={{ hidden: true, disabled: true }}>
                        <Divider />
                        <p>{props.content}</p>
                        <Divider />
                        <div className="flex justify-content-end gap-2">
                            <Button
                                type="default"
                                onClick={handleCancel}>
                                Cancel
                            </Button>
                            <Button
                                type="primary"
                                onClick={props.handleOkay}>
                                Confirm
                            </Button>
                        </div>
                    </Modal>
                </>
            )}
            {props.type === "Smart Locker" && <>{props.userRole === "admin " ? getAdminSmartLocker() : getTenantSmartLocker()}</>}
            {props.type === "Guest Parking" && (
                <>
                    <Button
                        type="primary"
                        onClick={showModal}>
                        {props.buttonTitle}
                    </Button>
                    <Modal
                        className="p-3 flex-wrap-row"
                        title={<h3>{titles[props.type]}</h3>}
                        open={isModalOpen}
                        onOk={() => props.handleOkay()}
                        onCancel={handleCancel}
                        okButtonProps={{ hidden: true, disabled: true }}
                        cancelButtonProps={{ hidden: true, disabled: true }}>
                        <Divider />
                        <Form onFinish={onFinish}>
                            <Form.Item name="tenant-name">
                                <Input placeholder="Tenant Name" />
                            </Form.Item>
                            <Form.Item name="license-plate-number">
                                <Input placeholder="License Plate Number" />
                            </Form.Item>
                            <Form.Item name="car-color">
                                <Input placeholder="Car Color" />
                            </Form.Item>
                            <Form.Item name="car-make">
                                <Input placeholder="Car Make" />
                            </Form.Item>

                            <Divider />
                            <div className="flex justify-content-end gap-2">
                                {/* Cancel button */}
                                <Form.Item name="cancel">
                                    <Button
                                        type="default"
                                        onClick={() => {
                                            handleCancel();
                                        }}>
                                        Cancel
                                    </Button>
                                </Form.Item>
                                <Form.Item name="submit">
                                    <Button
                                        type="primary"
                                        htmlType="submit">
                                        Submit
                                    </Button>
                                </Form.Item>
                            </div>
                        </Form>
                    </Modal>
                </>
            )}
            {props.type === "Edit Apartment Building" && (
                <>
                    <Button
                        type="primary"
                        onClick={showModal}>
                        <EditOutlined />
                        {props.buttonTitle}
                    </Button>
                    <Modal
                        className="p-3 flex-wrap-row"
                        title={<h3>{props.modalTitle}</h3>}
                        open={isModalOpen}
                        onOk={props.handleOkay}
                        onCancel={handleCancel}
<<<<<<< HEAD
                    // okButtonProps={{ hidden: true, disabled: true }}
                    // cancelButtonProps={{ hidden: true, disabled: true }}
                    // okButtonProps={{ hidden: true, disabled: true }}
                    // cancelButtonProps={{ hidden: true, disabled: true }}
=======
                        // okButtonProps={{ hidden: true, disabled: true }}
                        // cancelButtonProps={{ hidden: true, disabled: true }}
>>>>>>> 8de6090e
                    >
                        <Divider />
                        <Form>
                            <Form.Item name="Building #">
                                <Input
                                    placeholder={props.apartmentBuildingEditProps?.buildingNumber.toString() || ""}
                                    type="number"
                                    onChange={(e) => {
                                        const updatedValue = Number(e.target.value);

                                        props.apartmentBuildingSetEditBuildingState({
                                            ...props.apartmentBuildingEditProps!,
                                            buildingNumber: updatedValue,
                                        });
                                    }}
                                />
                            </Form.Item>
                            <Form.Item name="Amount of Floors">
                                <Input
                                    placeholder={props.apartmentBuildingEditProps?.floorNumbers.toString() || ""}
                                    type="number"
                                    onChange={(e) => {
                                        const updatedValue = Number(e.target.value);

                                        props.apartmentBuildingSetEditBuildingState({
                                            ...props.apartmentBuildingEditProps!,
                                            floorNumbers: updatedValue,
                                        });
                                    }}
                                />
                            </Form.Item>
                            <Form.Item name="# of Rooms/Floor">
                                <Input
                                    placeholder={props.apartmentBuildingEditProps?.numberOfRooms.toString() || ""}
                                    type="number"
                                    onChange={(e) => {
                                        const updatedValue = Number(e.target.value);

                                        props.apartmentBuildingSetEditBuildingState({
                                            ...props.apartmentBuildingEditProps!,
                                            numberOfRooms: updatedValue,
                                        });
                                    }}
                                />
                            </Form.Item>
                            <Divider />
                        </Form>
                    </Modal>
                </>
            )}

            {props.type === "Edit Tenant" && (
                <>
                    <Button
                        type="primary"
                        onClick={showModal}>
                        {props.buttonTitle}
                    </Button>
                    <Modal
                        className="p-3 flex-wrap-row"
                        title={<h3>{props.modalTitle}</h3>}
                        open={isModalOpen}
                        onOk={props.handleOkay}
                        onCancel={handleCancel}
                        okButtonProps={{ hidden: true, disabled: true }}
                        cancelButtonProps={{ hidden: true, disabled: true }}>
                        <Divider />
                        <Form>
                            <Form.Item name="tenant-name">
                                <Input placeholder="Tenant Name" />
                            </Form.Item>
                            <Form.Item name="tenant-email">
                                <Input placeholder="Tenant Email" />
                            </Form.Item>
                            <Form.Item name="tenant-phone">
                                <Input placeholder="Tenant Phone" />
                            </Form.Item>
                            <Form.Item name="unit-number">
                                <Input placeholder="Unit Number" />
                            </Form.Item>
                            <Form.Item name="lease-status">
                                <Input placeholder="Lease Status" />
                            </Form.Item>
                            {/* <Form.Item name="lease-start" label="Lease Start">
                                <Input placeholder='Lease Start' type='date' />
                            </Form.Item> */}
                            <Form.Item
                                name="lease-end"
                                label="Lease End">
                                <Input
                                    placeholder="Lease End"
                                    type="date"
                                />
                            </Form.Item>
                            <Divider />
                            <div className="flex justify-content-end gap-2">
                                {/* Cancel button */}
                                <Form.Item name="cancel">
                                    <Button
                                        type="default"
                                        onClick={() => {
                                            handleCancel();
                                        }}>
                                        Cancel
                                    </Button>
                                </Form.Item>
                                <Form.Item name="submit">
                                    <Button
                                        type="primary"
                                        htmlType="submit">
                                        Submit
                                    </Button>
                                </Form.Item>
                            </div>
                        </Form>
                    </Modal>
                </>
            )}
            {/* View Recent (3) Tenant Complaints */}
            {props.type === "View Tenant Complaints" && (
                <>
                    <ButtonComponent
                        type="primary"
                        onClick={showModal}
                        title={props.buttonTitle}
                    />
                    <Modal
                        className="p-3 flex-wrap-row"
                        title={<h3>{props.modalTitle}</h3>}
                        open={isModalOpen}
                        onOk={props.handleOkay}
                        onCancel={handleCancel}
                        okButtonProps={{ hidden: true, disabled: true }}
                        cancelButtonProps={{ hidden: true, disabled: true }}>
                        <Divider />
                        <p>{props.content}</p>
                        <Divider />
                        <div className="flex justify-content-end gap-2">
                            <Button
                                type="default"
                                onClick={handleCancel}>
                                Cancel
                            </Button>
                            <Button
                                type="primary"
                                onClick={props.handleOkay}>
                                Confirm
                            </Button>
                        </div>
                    </Modal>
                </>
            )}
            {/* View Recent (3) Tenant Work Orders */}
            {props.type === "View Tenant Work Orders" && (
                <>
                    <ButtonComponent
                        type="primary"
                        onClick={showModal}
                        title={props.buttonTitle}
                    />
                    <Modal
                        className="p-3 flex-wrap-row"
                        title={<h3>{props.modalTitle}</h3>}
                        open={isModalOpen}
                        onOk={props.handleOkay}
                        onCancel={handleCancel}
                        okButtonProps={{ hidden: true, disabled: true }}
                        cancelButtonProps={{ hidden: true, disabled: true }}>
                        <Divider />
                        <p>{props.content}</p>
                        <Divider />
                        <div className="flex justify-content-end gap-2">
                            <Button
                                type="default"
                                onClick={handleCancel}>
                                Cancel
                            </Button>
                            <Button
                                type="primary"
                                onClick={props.handleOkay}>
                                Confirm
                            </Button>
                        </div>
                    </Modal>
                </>
            )}
            {props.type === "Send Tenant Lease" && (
                <>
                    <ButtonComponent
                        type="primary"
                        onClick={showModal}
                        title={props.buttonTitle}
                    />
                    <Modal
                        className="p-3 flex-wrap-row"
                        title={<h3>{props.modalTitle}</h3>}
                        open={isModalOpen}
                        onOk={props.handleOkay}
                        onCancel={handleCancel}
                        // leases={leaseTemplates || []} // Add null check
                        okButtonProps={{ disabled: !props.leases?.length }}
                        // cancelButtonProps={{ hidden: true, disabled: !props.leases?.length }}
                    >
                        <Form>
                            {/* Pick a Lease */}
                            <Form.Item name="lease-template">
                                <Select
                                    placeholder="Select a Lease Template"
                                    options={
                                        props.leases?.map((lease) => ({
                                            label: lease.title,
                                            value: lease.id,
                                        })) || []
                                    }
                                />
                            </Form.Item>
                            <p>Please go create a template in Documenso.</p>
                        </Form>
                    </Modal>
                </>
            )}
        </>
    );
};

export default ModalComponent;<|MERGE_RESOLUTION|>--- conflicted
+++ resolved
@@ -1,10 +1,6 @@
 
 import { useState } from "react";
-<<<<<<< HEAD
-import { Button, Divider, Form, Input, Modal } from "antd";
-=======
 import { Button, Divider, Form, FormProps, Input, Modal, Select } from "antd";
->>>>>>> 8de6090e
 import { EditOutlined, PlusOutlined } from "@ant-design/icons";
 import ButtonComponent from "./reusableComponents/ButtonComponent";
 import { useMutation } from "@tanstack/react-query";
@@ -278,15 +274,12 @@
                         open={isModalOpen}
                         onOk={props.handleOkay}
                         onCancel={handleCancel}
-<<<<<<< HEAD
                     // okButtonProps={{ hidden: true, disabled: true }}
                     // cancelButtonProps={{ hidden: true, disabled: true }}
                     // okButtonProps={{ hidden: true, disabled: true }}
                     // cancelButtonProps={{ hidden: true, disabled: true }}
-=======
-                        // okButtonProps={{ hidden: true, disabled: true }}
-                        // cancelButtonProps={{ hidden: true, disabled: true }}
->>>>>>> 8de6090e
+                    // okButtonProps={{ hidden: true, disabled: true }}
+                    // cancelButtonProps={{ hidden: true, disabled: true }}
                     >
                         <Divider />
                         <Form>
@@ -488,7 +481,7 @@
                         onCancel={handleCancel}
                         // leases={leaseTemplates || []} // Add null check
                         okButtonProps={{ disabled: !props.leases?.length }}
-                        // cancelButtonProps={{ hidden: true, disabled: !props.leases?.length }}
+                    // cancelButtonProps={{ hidden: true, disabled: !props.leases?.length }}
                     >
                         <Form>
                             {/* Pick a Lease */}
