--- conflicted
+++ resolved
@@ -1,36 +1,26 @@
 // Comment to git add .
 // TODO: Once we have the tenant info from the backend, make sure to populate the fields in the edit tenant modal so that the user can edit the tenant info easily
 import { useState } from "react";
-<<<<<<< HEAD
 import { Button, Divider, Form, Input, Modal, Select } from "antd";
-import { PlusOutlined } from "@ant-design/icons";
+import { EditOutlined, PlusOutlined } from "@ant-design/icons";
 import ButtonComponent from "./reusableComponents/ButtonComponent";
 
 interface Lease {
     id: string | number;
     title: string;
 }
-=======
-import { Button, Divider, Form, Input, Modal } from "antd";
-import { EditOutlined, PlusOutlined } from "@ant-design/icons";
-import ButtonComponent from "./reusableComponents/ButtonComponent";
 
 type Building = {
     buildingNumber: number;
     floorNumbers: number;
     numberOfRooms: number;
 };
->>>>>>> 4e55e326
 
 interface ModalComponentProps {
     buttonTitle: string;
     buttonType: "default" | "primary" | "secondary" | "accent" | "info" | "success" | "warning" | "danger";
     content: string | React.ReactNode;
-<<<<<<< HEAD
-    type: "default" | "Smart Locker" | "Guest Parking" | "Add Tenant" | "Edit Tenant" | "View Tenant Complaints" | "View Tenant Work Orders" | "Send Tenant Lease";
-=======
-    type: "default" | "Smart Locker" | "Guest Parking" | "Add Tenant" | "Edit Tenant" | "View Tenant Complaints" | "View Tenant Work Orders" | "Edit Apartment Building";
->>>>>>> 4e55e326
+    type: "default" | "Smart Locker" | "Guest Parking" | "Add Tenant" | "Edit Tenant" | "View Tenant Complaints" | "View Tenant Work Orders" | "Send Tenant Lease" | "Edit Apartment Building";
     handleOkay: () => void;
     modalTitle?: string;
     apartmentBuildingEditProps?: Building;
