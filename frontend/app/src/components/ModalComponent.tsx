// Comment to git add .
// TODO: Once we have the tenant info from the backend, make sure to populate the fields in the edit tenant modal so that the user can edit the tenant info easily
import { useState } from "react";
import { Button, Divider, Form, FormProps, Input, Modal, Select } from "antd";
import { EditOutlined, PlusOutlined } from "@ant-design/icons";
import ButtonComponent from "./reusableComponents/ButtonComponent";
import { useMutation } from "@tanstack/react-query";

type InviteTenant = {
    email: string;
    unitNumber: number;
    management_id: string;
};

interface Lease {
    id: string | number;
    title: string;
}

type Building = {
    buildingNumber: number;
    floorNumbers: number;
    numberOfRooms: number;
};

interface ModalComponentProps {
    buttonTitle: string;
    buttonType: "default" | "primary" | "secondary" | "accent" | "info" | "success" | "warning" | "danger";
    content: string | React.ReactNode;
    type: "default" | "Smart Locker" | "Guest Parking" | "Invite Tenant" | "Edit Tenant" | "View Tenant Complaints" | "View Tenant Work Orders" | "Send Tenant Lease" | "Edit Apartment Building";
    handleOkay: (data?: any) => void;
    modalTitle?: string;
    apartmentBuildingEditProps?: Building;
    apartmentBuildingSetEditBuildingState: React.Dispatch<React.SetStateAction<Building>>;
    userRole?: string;
    leases?: Lease[];
    isModalOpen?: boolean;
    onCancel?: () => void;
}

const onFinish: FormProps<any>["onFinish"] = (values: any) => {
    console.log("Success:", values);
    props;
};

// In code we are sending management_id

const ModalComponent = (props: ModalComponentProps) => {
    const [internalModalOpen, setInternalModalOpen] = useState(false);

    const isModalOpen = props.isModalOpen !== undefined ? props.isModalOpen : internalModalOpen;

    const onFinish: FormProps<any>["onFinish"] = (values: any) => {
        console.log("Success:", values);
<<<<<<< HEAD
        props.handleOkay(values);
=======
        props;
>>>>>>> 269d0a9b
    };

    if (props.userRole === "") {
        props.userRole = "admin";
    }

    const showModal = () => {
        if (props.isModalOpen === undefined) {
            setInternalModalOpen(true);
        }
    };

    const handleCancel = () => {
        if (props.onCancel) {
            props.onCancel();
        }
        if (props.isModalOpen === undefined) {
            setInternalModalOpen(false);
        }
    };

    const titles = {
        default: "Default Modal",
        "Smart Locker": "Smart Locker Modal",
        "Guest Parking": "Register someone in Guest Parking",
        "Invite Tenant": "Invite Tenant",
        "Edit Tenant": "Edit Tenant",
        "View Tenant Complaints": "View Tenant Complaints",
        "View Tenant Work Orders": "View Tenant Work Orders",
        "Send Tenant Lease": "Send Tenant Lease",
    };

    const getAdminSmartLocker = () => {
        return (
            <>
                <Button
                    type="primary"
                    onClick={showModal}>
                    {props.buttonTitle}
                </Button>
                <Modal
                    className="p-3 flex-wrap-row"
                    title={<h3>{titles[props.type]}</h3>}
                    open={isModalOpen}
                    onOk={props.handleOkay}
                    onCancel={handleCancel}
                    okButtonProps={{ hidden: true, disabled: true }}
                    cancelButtonProps={{ hidden: true, disabled: true }}>
                    <Divider />
                    <Form>
                        <Form.Item name="search">
                            <Input placeholder="Search for a Tenant" />
                        </Form.Item>
                        <Form.Item name="locker-number">
                            <Input
                                placeholder="Locker Number"
                                type="number"
                            />
                        </Form.Item>
                        <Divider />
                        <div className="flex justify-content-end gap-2">
                            {/* Cancel button */}
                            <Form.Item name="cancel">
                                <Button
                                    type="default"
                                    onClick={() => {
                                        handleCancel();
                                    }}>
                                    Cancel
                                </Button>
                            </Form.Item>
                            <Form.Item name="submit">
                                <Button
                                    type="primary"
                                    htmlType="submit">
                                    Submit
                                </Button>
                            </Form.Item>
                        </div>
                    </Form>
                </Modal>
            </>
        );
    };

    const getTenantSmartLocker = () => {
        return (
            <>
                <Button
                    type="primary"
                    onClick={showModal}>
                    {props.buttonTitle}
                </Button>
                <Modal
                    className="p-3 flex-wrap-row"
                    title={<h3>{titles[props.type]}</h3>}
                    open={isModalOpen}
                    onOk={props.handleOkay}
                    onCancel={handleCancel}
                    okButtonProps={{ hidden: true, disabled: true }}
                    cancelButtonProps={{ hidden: true, disabled: true }}>
                    <Divider />

                    <p>Your locker has now been opened. Make sure to lock up when you are done</p>
                    <div className="flex justify-content-end">
                        <Button
                            type="primary"
                            onClick={() => {
                                props.handleOkay;
                                handleCancel();
                            }}>
                            Okay
                        </Button>
                    </div>
                </Modal>
            </>
        );
    };

    return (
        <>
            {props.type === "default" && (
                <>
                    <ButtonComponent
                        title={props.buttonTitle}
                        type={props.buttonType}
                        onClick={showModal}
                    />
                    <Modal
                        title={<h3>{props.modalTitle}</h3>}
                        open={isModalOpen}
                        onOk={props.handleOkay}
                        onCancel={handleCancel}
                        okButtonProps={{ hidden: true, disabled: true }}
                        cancelButtonProps={{ hidden: true, disabled: true }}>
                        <Divider />
                        <p>{props.content}</p>
                        <Divider />
                        <div className="flex justify-content-end gap-2">
                            <Button
                                type="default"
                                onClick={handleCancel}>
                                Cancel
                            </Button>
                            <Button
                                type="primary"
                                onClick={props.handleOkay}>
                                Confirm
                            </Button>
                        </div>
                    </Modal>
                </>
            )}
            {props.type === "Smart Locker" && <>{props.userRole === "admin " ? getAdminSmartLocker() : getTenantSmartLocker()}</>}
            {props.type === "Guest Parking" && (
                <>
                    <Button
                        type="primary"
                        onClick={showModal}>
                        {props.buttonTitle}
                    </Button>
                    <Modal
                        className="p-3 flex-wrap-row"
                        title={<h3>{titles[props.type]}</h3>}
                        open={isModalOpen}
                        onOk={() => props.handleOkay()}
                        onCancel={handleCancel}
                        okButtonProps={{ hidden: true, disabled: true }}
                        cancelButtonProps={{ hidden: true, disabled: true }}>
                        <Divider />
                        <Form onFinish={onFinish}>
                            <Form.Item name="tenant-name">
                                <Input placeholder="Tenant Name" />
                            </Form.Item>
                            <Form.Item name="license-plate-number">
                                <Input placeholder="License Plate Number" />
                            </Form.Item>
                            <Form.Item name="car-color">
                                <Input placeholder="Car Color" />
                            </Form.Item>
                            <Form.Item name="car-make">
                                <Input placeholder="Car Make" />
                            </Form.Item>

                            <Divider />
                            <div className="flex justify-content-end gap-2">
                                {/* Cancel button */}
                                <Form.Item name="cancel">
                                    <Button
                                        type="default"
                                        onClick={() => {
                                            handleCancel();
                                        }}>
                                        Cancel
                                    </Button>
                                </Form.Item>
                                <Form.Item name="submit">
                                    <Button
                                        type="primary"
                                        htmlType="submit">
                                        Submit
                                    </Button>
                                </Form.Item>
                            </div>
                        </Form>
                    </Modal>
                </>
            )}
            {props.type === "Edit Apartment Building" && (
                <>
                    <Button
                        type="primary"
                        onClick={showModal}>
                        <EditOutlined />
                        {props.buttonTitle}
                    </Button>
                    <Modal
                        className="p-3 flex-wrap-row"
                        title={<h3>{props.modalTitle}</h3>}
                        open={isModalOpen}
                        onOk={props.handleOkay}
                        onCancel={handleCancel}
                        // okButtonProps={{ hidden: true, disabled: true }}
                        // cancelButtonProps={{ hidden: true, disabled: true }}
                    >
                        <Divider />
                        <Form>
                            <Form.Item name="Building #">
                                <Input
                                    placeholder={props.apartmentBuildingEditProps?.buildingNumber.toString() || ""}
                                    type="number"
                                    onChange={(e) => {
                                        const updatedValue = Number(e.target.value);

                                        props.apartmentBuildingSetEditBuildingState({
                                            ...props.apartmentBuildingEditProps!,
                                            buildingNumber: updatedValue,
                                        });
                                    }}
                                />
                            </Form.Item>
                            <Form.Item name="Amount of Floors">
                                <Input
                                    placeholder={props.apartmentBuildingEditProps?.floorNumbers.toString() || ""}
                                    type="number"
                                    onChange={(e) => {
                                        const updatedValue = Number(e.target.value);

                                        props.apartmentBuildingSetEditBuildingState({
                                            ...props.apartmentBuildingEditProps!,
                                            floorNumbers: updatedValue,
                                        });
                                    }}
                                />
                            </Form.Item>
                            <Form.Item name="# of Rooms/Floor">
                                <Input
                                    placeholder={props.apartmentBuildingEditProps?.numberOfRooms.toString() || ""}
                                    type="number"
                                    onChange={(e) => {
                                        const updatedValue = Number(e.target.value);

                                        props.apartmentBuildingSetEditBuildingState({
                                            ...props.apartmentBuildingEditProps!,
                                            numberOfRooms: updatedValue,
                                        });
                                    }}
                                />
                            </Form.Item>
                            <Divider />
                        </Form>
                    </Modal>
                </>
            )}
<<<<<<< HEAD
            {props.type === "Invite Tenant" && (
                <>
                    <Button
                        type="primary"
                        onClick={showModal}>
                        <PlusOutlined />

                        {props.buttonTitle}
                    </Button>
                    <Modal
                        className="p-3 flex-wrap-row"
                        title={<h3>{titles[props.type]}</h3>}
                        open={isModalOpen}
                        onOk={props.handleOkay}
                        onCancel={handleCancel}
                        // okButtonProps={{ hidden: true, disabled: true }}
                        // cancelButtonProps={{ hidden: true, disabled: true }}
                    >
                        <Divider />
                        <Form>
                            <Form.Item name="tenant-email">
                                <Input
                                    placeholder="Tenant Email"
                                    onChange={(e) => {
                                        const updatedValue = e.target.value;
=======
>>>>>>> 269d0a9b

            {props.type === "Edit Tenant" && (
                <>
                    <Button
                        type="primary"
                        onClick={showModal}>
                        {props.buttonTitle}
                    </Button>
                    <Modal
                        className="p-3 flex-wrap-row"
                        title={<h3>{props.modalTitle}</h3>}
                        open={isModalOpen}
                        onOk={props.handleOkay}
                        onCancel={handleCancel}
                        okButtonProps={{ hidden: true, disabled: true }}
                        cancelButtonProps={{ hidden: true, disabled: true }}>
                        <Divider />
                        <Form>
                            <Form.Item name="tenant-name">
                                <Input placeholder="Tenant Name" />
                            </Form.Item>
                            <Form.Item name="tenant-email">
                                <Input placeholder="Tenant Email" />
                            </Form.Item>
                            <Form.Item name="tenant-phone">
                                <Input placeholder="Tenant Phone" />
                            </Form.Item>
                            <Form.Item name="unit-number">
                                <Input placeholder="Unit Number" />
                            </Form.Item>
                            <Form.Item name="lease-status">
                                <Input placeholder="Lease Status" />
                            </Form.Item>
                            {/* <Form.Item name="lease-start" label="Lease Start">
                                <Input placeholder='Lease Start' type='date' />
                            </Form.Item> */}
                            <Form.Item
                                name="lease-end"
                                label="Lease End">
                                <Input
                                    placeholder="Lease End"
                                    type="date"
                                />
                            </Form.Item>
                            <Divider />
                            <div className="flex justify-content-end gap-2">
                                {/* Cancel button */}
                                <Form.Item name="cancel">
                                    <Button
                                        type="default"
                                        onClick={() => {
                                            handleCancel();
                                        }}>
                                        Cancel
                                    </Button>
                                </Form.Item>
                                <Form.Item name="submit">
                                    <Button
                                        type="primary"
                                        htmlType="submit">
                                        Submit
                                    </Button>
                                </Form.Item>
                            </div>
                        </Form>
                    </Modal>
                </>
            )}
            {/* View Recent (3) Tenant Complaints */}
            {props.type === "View Tenant Complaints" && (
                <>
                    <ButtonComponent
                        type="primary"
                        onClick={showModal}
                        title={props.buttonTitle}
                    />
                    <Modal
                        className="p-3 flex-wrap-row"
                        title={<h3>{props.modalTitle}</h3>}
                        open={isModalOpen}
                        onOk={props.handleOkay}
                        onCancel={handleCancel}
                        okButtonProps={{ hidden: true, disabled: true }}
                        cancelButtonProps={{ hidden: true, disabled: true }}>
                        <Divider />
                        <p>{props.content}</p>
                        <Divider />
                        <div className="flex justify-content-end gap-2">
                            <Button
                                type="default"
                                onClick={handleCancel}>
                                Cancel
                            </Button>
                            <Button
                                type="primary"
                                onClick={props.handleOkay}>
                                Confirm
                            </Button>
                        </div>
                    </Modal>
                </>
            )}
            {/* View Recent (3) Tenant Work Orders */}
            {props.type === "View Tenant Work Orders" && (
                <>
                    <ButtonComponent
                        type="primary"
                        onClick={showModal}
                        title={props.buttonTitle}
                    />
                    <Modal
                        className="p-3 flex-wrap-row"
                        title={<h3>{props.modalTitle}</h3>}
                        open={isModalOpen}
                        onOk={props.handleOkay}
                        onCancel={handleCancel}
                        okButtonProps={{ hidden: true, disabled: true }}
                        cancelButtonProps={{ hidden: true, disabled: true }}>
                        <Divider />
                        <p>{props.content}</p>
                        <Divider />
                        <div className="flex justify-content-end gap-2">
                            <Button
                                type="default"
                                onClick={handleCancel}>
                                Cancel
                            </Button>
                            <Button
                                type="primary"
                                onClick={props.handleOkay}>
                                Confirm
                            </Button>
                        </div>
                    </Modal>
                </>
            )}
            {props.type === "Send Tenant Lease" && (
                <>
                    <ButtonComponent
                        type="primary"
                        onClick={showModal}
                        title={props.buttonTitle}
                    />
                    <Modal
                        className="p-3 flex-wrap-row"
                        title={<h3>{props.modalTitle}</h3>}
                        open={isModalOpen}
                        onOk={props.handleOkay}
                        onCancel={handleCancel}
                        // leases={leaseTemplates || []} // Add null check
                        okButtonProps={{ disabled: !props.leases?.length }}
                        // cancelButtonProps={{ hidden: true, disabled: !props.leases?.length }}
                    >
                        <Form>
                            {/* Pick a Lease */}
                            <Form.Item name="lease-template">
                                <Select
                                    placeholder="Select a Lease Template"
                                    options={
                                        props.leases?.map((lease) => ({
                                            label: lease.title,
                                            value: lease.id,
                                        })) || []
                                    }
                                />
                            </Form.Item>
                            <p>Please go create a template in Documenso.</p>
                        </Form>
                    </Modal>
                </>
            )}
        </>
    );
};

export default ModalComponent;<|MERGE_RESOLUTION|>--- conflicted
+++ resolved
@@ -52,11 +52,7 @@
 
     const onFinish: FormProps<any>["onFinish"] = (values: any) => {
         console.log("Success:", values);
-<<<<<<< HEAD
         props.handleOkay(values);
-=======
-        props;
->>>>>>> 269d0a9b
     };
 
     if (props.userRole === "") {
@@ -331,34 +327,6 @@
                     </Modal>
                 </>
             )}
-<<<<<<< HEAD
-            {props.type === "Invite Tenant" && (
-                <>
-                    <Button
-                        type="primary"
-                        onClick={showModal}>
-                        <PlusOutlined />
-
-                        {props.buttonTitle}
-                    </Button>
-                    <Modal
-                        className="p-3 flex-wrap-row"
-                        title={<h3>{titles[props.type]}</h3>}
-                        open={isModalOpen}
-                        onOk={props.handleOkay}
-                        onCancel={handleCancel}
-                        // okButtonProps={{ hidden: true, disabled: true }}
-                        // cancelButtonProps={{ hidden: true, disabled: true }}
-                    >
-                        <Divider />
-                        <Form>
-                            <Form.Item name="tenant-email">
-                                <Input
-                                    placeholder="Tenant Email"
-                                    onChange={(e) => {
-                                        const updatedValue = e.target.value;
-=======
->>>>>>> 269d0a9b
 
             {props.type === "Edit Tenant" && (
                 <>
