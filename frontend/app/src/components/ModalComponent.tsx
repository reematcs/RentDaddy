// Comment to git add .
// TODO: Once we have the tenant info from the backend, make sure to populate the fields in the edit tenant modal so that the user can edit the tenant info easily
import { useState } from "react";
import { Button, Divider, Form, Input, Modal } from "antd";
import { PlusOutlined } from "@ant-design/icons";
import ButtonComponent from "./reusableComponents/ButtonComponent";

type Building = {
    buildingNumber: number;
    floorNumbers: number;
    numberOfRooms: number;
};

interface ModalComponentProps {
    buttonTitle: string;
    buttonType: "default" | "primary" | "secondary" | "accent" | "info" | "success" | "warning" | "danger";
    content: string | React.ReactNode;
    type: "default" | "Smart Locker" | "Guest Parking" | "Add Tenant" | "Edit Tenant" | "View Tenant Complaints" | "View Tenant Work Orders" | "Edit Apartment Building";
    handleOkay: () => void;
    modalTitle?: string;
<<<<<<< HEAD
    apartmentBuildingEditProps?: Building;
    apartmentBuildingSetEditBuildingState: React.Dispatch<React.SetStateAction<Building>>;
=======
    userRole?: string;
>>>>>>> eafa053a
}

const ModalComponent = (props: ModalComponentProps) => {
    const [isModalOpen, setIsModalOpen] = useState(false);

    if (props.userRole === "") {
        props.userRole = "admin";
    }

    const showModal = () => {
        setIsModalOpen(true);
    };

    const handleCancel = () => {
        setIsModalOpen(false);
    };

    const titles = {
        default: "Default Modal",
        "Smart Locker": "Smart Locker Modal",
        "Guest Parking": "Register someone in Guest Parking",
        "Add Tenant": "Add Tenant",
        "Edit Tenant": "Edit Tenant",
        "View Tenant Complaints": "View Tenant Complaints",
        "View Tenant Work Orders": "View Tenant Work Orders",
    };

    const getAdminSmartLocker = () => {
        return (
            <>
                <Button
                    type="primary"
                    onClick={showModal}>
                    {props.buttonTitle}
                </Button>
                <Modal
                    className="p-3 flex-wrap-row"
                    title={<h3>{titles[props.type]}</h3>}
                    open={isModalOpen}
                    onOk={props.handleOkay}
                    onCancel={handleCancel}
                    okButtonProps={{ hidden: true, disabled: true }}
                    cancelButtonProps={{ hidden: true, disabled: true }}>
                    <Divider />
                    <Form>
                        <Form.Item name="search">
                            <Input placeholder="Search for a Tenant" />
                        </Form.Item>
                        <Form.Item name="locker-number">
                            <Input
                                placeholder="Locker Number"
                                type="number"
                            />
                        </Form.Item>
                        <Divider />
                        <div className="flex justify-content-end gap-2">
                            {/* Cancel button */}
                            <Form.Item name="cancel">
                                <Button
                                    type="default"
                                    onClick={() => {
                                        setIsModalOpen(false);
                                    }}>
                                    Cancel
                                </Button>
                            </Form.Item>
                            <Form.Item name="submit">
                                <Button
                                    type="primary"
                                    htmlType="submit">
                                    Submit
                                </Button>
                            </Form.Item>
                        </div>
                    </Form>
                </Modal>
            </>
        );
    };

    const getTenantSmartLocker = () => {
        return (
            <>
                <Button
                    type="primary"
                    onClick={showModal}>
                    {props.buttonTitle}
                </Button>
                <Modal
                    className="p-3 flex-wrap-row"
                    title={<h3>{titles[props.type]}</h3>}
                    open={isModalOpen}
                    onOk={props.handleOkay}
                    onCancel={handleCancel}
                    okButtonProps={{ hidden: true, disabled: true }}
                    cancelButtonProps={{ hidden: true, disabled: true }}>
                    <Divider />

                    <p>Your locker has now been opened. Make sure to lock up when you are done</p>
                    <div className="flex justify-content-end">
                        <Button
                            type="primary"
                            onClick={() => {
                                props.handleOkay;
                                setIsModalOpen(false);
                            }}>
                            Okay
                        </Button>
                    </div>
                </Modal>
            </>
        );
    };

    return (
        <>
            {props.type === "default" && (
                <>
                    <ButtonComponent
                        title={props.buttonTitle}
                        type={props.buttonType}
                        onClick={showModal}
                    />
                    <Modal
                        title={<h3>{props.modalTitle}</h3>}
                        open={isModalOpen}
                        onOk={props.handleOkay}
                        onCancel={handleCancel}
                        okButtonProps={{ hidden: true, disabled: true }}
                        cancelButtonProps={{ hidden: true, disabled: true }}>
                        <Divider />
                        <p>{props.content}</p>
                        <Divider />
                        <div className="flex justify-content-end gap-2">
                            <Button
                                type="default"
                                onClick={handleCancel}>
                                Cancel
                            </Button>
                            <Button
                                type="primary"
                                onClick={props.handleOkay}>
                                Confirm
                            </Button>
                        </div>
                    </Modal>
                </>
            )}
            {props.type === "Smart Locker" && <>{props.userRole === "admin " ? getAdminSmartLocker() : getTenantSmartLocker()}</>}
            {props.type === "Guest Parking" && (
                <>
                    <Button
                        type="primary"
                        onClick={showModal}>
                        {props.buttonTitle}
                    </Button>
                    <Modal
                        className="p-3 flex-wrap-row"
                        title={<h3>{titles[props.type]}</h3>}
                        open={isModalOpen}
                        onOk={props.handleOkay}
                        onCancel={handleCancel}
                        okButtonProps={{ hidden: true, disabled: true }}
                        cancelButtonProps={{ hidden: true, disabled: true }}>
                        <Divider />
                        <Form>
                            <Form.Item name="tenant-name">
                                <Input placeholder="Tenant Name" />
                            </Form.Item>
                            <Form.Item name="license-plate-number">
                                <Input placeholder="License Plate Number" />
                            </Form.Item>
                            <Form.Item name="car-color">
                                <Input
                                    placeholder="Car Color"
                                    type="number"
                                />
                            </Form.Item>
                            <Form.Item name="car-make">
                                <Input placeholder="Car Make" />
                            </Form.Item>
                            <Form.Item name="duration-of-stay">
                                <Input
                                    placeholder="Duration of Stay"
                                    type="number"
                                />
                            </Form.Item>
                            <Divider />
                            <div className="flex justify-content-end gap-2">
                                {/* Cancel button */}
                                <Form.Item name="cancel">
                                    <Button
                                        type="default"
                                        onClick={() => {
                                            setIsModalOpen(false);
                                        }}>
                                        Cancel
                                    </Button>
                                </Form.Item>
                                <Form.Item name="submit">
                                    <Button
                                        type="primary"
                                        htmlType="submit">
                                        Submit
                                    </Button>
                                </Form.Item>
                            </div>
                        </Form>
                    </Modal>
                </>
            )}
            {props.type === "Add Tenant" && (
                <>
                    <Button
                        type="primary"
                        onClick={showModal}>
                        <PlusOutlined />

                        {props.buttonTitle}
                    </Button>
                    <Modal
                        className="p-3 flex-wrap-row"
                        title={<h3>{titles[props.type]}</h3>}
                        open={isModalOpen}
                        onOk={props.handleOkay}
                        onCancel={handleCancel}
                        okButtonProps={{ hidden: true, disabled: true }}
                        cancelButtonProps={{ hidden: true, disabled: true }}>
                        <Divider />
                        <Form>
                            <Form.Item name="tenant-name">
                                <Input placeholder="Tenant Name" />
                            </Form.Item>
                            <Form.Item name="tenant-email">
                                <Input placeholder="Tenant Email" />
                            </Form.Item>
                            <Form.Item name="tenant-phone">
                                <Input
                                    placeholder="Tenant Phone"
                                    type="number"
                                />
                            </Form.Item>
                            <Form.Item name="unit-number">
                                <Input
                                    placeholder="Unit Number"
                                    type="number"
                                />
                            </Form.Item>
                            <Divider />
                            <div className="flex justify-content-end gap-2">
                                {/* Cancel button */}
                                <Form.Item name="cancel">
                                    <Button
                                        type="default"
                                        onClick={() => {
                                            setIsModalOpen(false);
                                        }}>
                                        Cancel
                                    </Button>
                                </Form.Item>
                                <Form.Item name="submit">
                                    <Button
                                        type="primary"
                                        htmlType="submit">
                                        Submit
                                    </Button>
                                </Form.Item>
                            </div>
                        </Form>
                    </Modal>
                </>
            )}
<<<<<<< HEAD
            {props.type === "Edit Apartment Building" && (
=======
            {props.type === "Edit Tenant" && (
>>>>>>> eafa053a
                <>
                    <Button
                        type="primary"
                        onClick={showModal}>
                        {props.buttonTitle}
                    </Button>
                    <Modal
                        className="p-3 flex-wrap-row"
                        title={<h3>{props.modalTitle}</h3>}
                        open={isModalOpen}
                        onOk={props.handleOkay}
                        onCancel={handleCancel}
<<<<<<< HEAD
                        // okButtonProps={{ hidden: true, disabled: true }}
                        // cancelButtonProps={{ hidden: true, disabled: true }}
                    >
                        <Divider />
                        <Form>
                            <Form.Item name="Building #">
                                <Input
                                    placeholder={props.apartmentBuildingEditProps?.buildingNumber.toString() || ""}
                                    type="number"
                                    onChange={(e) => {
                                        const updatedValue = Number(e.target.value);

                                        props.apartmentBuildingSetEditBuildingState({
                                            ...props.apartmentBuildingEditProps!,
                                            buildingNumber: updatedValue,
                                        });
                                    }}
                                />
                            </Form.Item>
                            <Form.Item name="Amount of Floors">
                                <Input
                                    placeholder={props.apartmentBuildingEditProps?.floorNumbers.toString() || ""}
                                    type="number"
                                    onChange={(e) => {
                                        const updatedValue = Number(e.target.value);

                                        props.apartmentBuildingSetEditBuildingState({
                                            ...props.apartmentBuildingEditProps!,
                                            floorNumbers: updatedValue,
                                        });
                                    }}
                                />
                            </Form.Item>
                            <Form.Item name="# of Rooms/Floor">
                                <Input
                                    placeholder={props.apartmentBuildingEditProps?.numberOfRooms.toString() || ""}
                                    type="number"
                                    onChange={(e) => {
                                        const updatedValue = Number(e.target.value);

                                        props.apartmentBuildingSetEditBuildingState({
                                            ...props.apartmentBuildingEditProps!,
                                            numberOfRooms: updatedValue,
                                        });
                                    }}
                                />
                            </Form.Item>
                            <Divider />
=======
                        okButtonProps={{ hidden: true, disabled: true }}
                        cancelButtonProps={{ hidden: true, disabled: true }}>
                        <Divider />
                        <Form>
                            <Form.Item name="tenant-name">
                                <Input placeholder="Tenant Name" />
                            </Form.Item>
                            <Form.Item name="tenant-email">
                                <Input placeholder="Tenant Email" />
                            </Form.Item>
                            <Form.Item name="tenant-phone">
                                <Input placeholder="Tenant Phone" />
                            </Form.Item>
                            <Form.Item name="unit-number">
                                <Input placeholder="Unit Number" />
                            </Form.Item>
                            <Form.Item name="lease-status">
                                <Input placeholder="Lease Status" />
                            </Form.Item>
                            {/* <Form.Item name="lease-start" label="Lease Start">
                                <Input placeholder='Lease Start' type='date' />
                            </Form.Item> */}
                            <Form.Item
                                name="lease-end"
                                label="Lease End">
                                <Input
                                    placeholder="Lease End"
                                    type="date"
                                />
                            </Form.Item>
                            <Divider />
                            <div className="flex justify-content-end gap-2">
                                {/* Cancel button */}
                                <Form.Item name="cancel">
                                    <Button
                                        type="default"
                                        onClick={() => {
                                            setIsModalOpen(false);
                                        }}>
                                        Cancel
                                    </Button>
                                </Form.Item>
                                <Form.Item name="submit">
                                    <Button
                                        type="primary"
                                        htmlType="submit">
                                        Submit
                                    </Button>
                                </Form.Item>
                            </div>
>>>>>>> eafa053a
                        </Form>
                    </Modal>
                </>
            )}
<<<<<<< HEAD
=======
            {/* View Recent (3) Tenant Complaints */}
            {props.type === "View Tenant Complaints" && (
                <>
                    <ButtonComponent
                        type="primary"
                        onClick={showModal}
                        title={props.buttonTitle}
                    />
                    <Modal
                        className="p-3 flex-wrap-row"
                        title={<h3>{props.modalTitle}</h3>}
                        open={isModalOpen}
                        onOk={props.handleOkay}
                        onCancel={handleCancel}
                        okButtonProps={{ hidden: true, disabled: true }}
                        cancelButtonProps={{ hidden: true, disabled: true }}>
                        <Divider />
                        <p>{props.content}</p>
                        <Divider />
                        <div className="flex justify-content-end gap-2">
                            <Button
                                type="default"
                                onClick={handleCancel}>
                                Cancel
                            </Button>
                            <Button
                                type="primary"
                                onClick={props.handleOkay}>
                                Confirm
                            </Button>
                        </div>
                    </Modal>
                </>
            )}
            {/* View Recent (3) Tenant Work Orders */}
            {props.type === "View Tenant Work Orders" && (
                <>
                    <ButtonComponent
                        type="primary"
                        onClick={showModal}
                        title={props.buttonTitle}
                    />
                    <Modal
                        className="p-3 flex-wrap-row"
                        title={<h3>{props.modalTitle}</h3>}
                        open={isModalOpen}
                        onOk={props.handleOkay}
                        onCancel={handleCancel}
                        okButtonProps={{ hidden: true, disabled: true }}
                        cancelButtonProps={{ hidden: true, disabled: true }}>
                        <Divider />
                        <p>{props.content}</p>
                        <Divider />
                        <div className="flex justify-content-end gap-2">
                            <Button
                                type="default"
                                onClick={handleCancel}>
                                Cancel
                            </Button>
                            <Button
                                type="primary"
                                onClick={props.handleOkay}>
                                Confirm
                            </Button>
                        </div>
                    </Modal>
                </>
            )}
>>>>>>> eafa053a
        </>
    );
};

export default ModalComponent;<|MERGE_RESOLUTION|>--- conflicted
+++ resolved
@@ -18,12 +18,9 @@
     type: "default" | "Smart Locker" | "Guest Parking" | "Add Tenant" | "Edit Tenant" | "View Tenant Complaints" | "View Tenant Work Orders" | "Edit Apartment Building";
     handleOkay: () => void;
     modalTitle?: string;
-<<<<<<< HEAD
     apartmentBuildingEditProps?: Building;
     apartmentBuildingSetEditBuildingState: React.Dispatch<React.SetStateAction<Building>>;
-=======
     userRole?: string;
->>>>>>> eafa053a
 }
 
 const ModalComponent = (props: ModalComponentProps) => {
@@ -235,6 +232,71 @@
                     </Modal>
                 </>
             )}
+            {props.type === "Edit Apartment Building" && (
+                <>
+                    <Button
+                        type="primary"
+                        onClick={showModal}>
+                        {props.buttonTitle}
+                    </Button>
+                    <Modal
+                        className="p-3 flex-wrap-row"
+                        title={<h3>{props.modalTitle}</h3>}
+                        open={isModalOpen}
+                        onOk={props.handleOkay}
+                        onCancel={handleCancel}
+                        // okButtonProps={{ hidden: true, disabled: true }}
+                        // cancelButtonProps={{ hidden: true, disabled: true }}
+                    >
+                        <Divider />
+                        <Form>
+                            <Form.Item name="Building #">
+                                <Input
+                                    placeholder={props.apartmentBuildingEditProps?.buildingNumber.toString() || ""}
+                                    type="number"
+                                    onChange={(e) => {
+                                        const updatedValue = Number(e.target.value);
+
+                                        props.apartmentBuildingSetEditBuildingState({
+                                            ...props.apartmentBuildingEditProps!,
+                                            buildingNumber: updatedValue,
+                                        });
+                                    }}
+                                />
+                            </Form.Item>
+                            <Form.Item name="Amount of Floors">
+                                <Input
+                                    placeholder={props.apartmentBuildingEditProps?.floorNumbers.toString() || ""}
+                                    type="number"
+                                    onChange={(e) => {
+                                        const updatedValue = Number(e.target.value);
+
+                                        props.apartmentBuildingSetEditBuildingState({
+                                            ...props.apartmentBuildingEditProps!,
+                                            floorNumbers: updatedValue,
+                                        });
+                                    }}
+                                />
+                            </Form.Item>
+                            <Form.Item name="# of Rooms/Floor">
+                                <Input
+                                    placeholder={props.apartmentBuildingEditProps?.numberOfRooms.toString() || ""}
+                                    type="number"
+                                    onChange={(e) => {
+                                        const updatedValue = Number(e.target.value);
+
+                                        props.apartmentBuildingSetEditBuildingState({
+                                            ...props.apartmentBuildingEditProps!,
+                                            numberOfRooms: updatedValue,
+                                        });
+                                    }}
+                                />
+                            </Form.Item>
+                            <Divider />
+                        </Form>
+                    </Modal>
+                </>
+            )}
             {props.type === "Add Tenant" && (
                 <>
                     <Button
@@ -296,11 +358,7 @@
                     </Modal>
                 </>
             )}
-<<<<<<< HEAD
-            {props.type === "Edit Apartment Building" && (
-=======
             {props.type === "Edit Tenant" && (
->>>>>>> eafa053a
                 <>
                     <Button
                         type="primary"
@@ -313,56 +371,6 @@
                         open={isModalOpen}
                         onOk={props.handleOkay}
                         onCancel={handleCancel}
-<<<<<<< HEAD
-                        // okButtonProps={{ hidden: true, disabled: true }}
-                        // cancelButtonProps={{ hidden: true, disabled: true }}
-                    >
-                        <Divider />
-                        <Form>
-                            <Form.Item name="Building #">
-                                <Input
-                                    placeholder={props.apartmentBuildingEditProps?.buildingNumber.toString() || ""}
-                                    type="number"
-                                    onChange={(e) => {
-                                        const updatedValue = Number(e.target.value);
-
-                                        props.apartmentBuildingSetEditBuildingState({
-                                            ...props.apartmentBuildingEditProps!,
-                                            buildingNumber: updatedValue,
-                                        });
-                                    }}
-                                />
-                            </Form.Item>
-                            <Form.Item name="Amount of Floors">
-                                <Input
-                                    placeholder={props.apartmentBuildingEditProps?.floorNumbers.toString() || ""}
-                                    type="number"
-                                    onChange={(e) => {
-                                        const updatedValue = Number(e.target.value);
-
-                                        props.apartmentBuildingSetEditBuildingState({
-                                            ...props.apartmentBuildingEditProps!,
-                                            floorNumbers: updatedValue,
-                                        });
-                                    }}
-                                />
-                            </Form.Item>
-                            <Form.Item name="# of Rooms/Floor">
-                                <Input
-                                    placeholder={props.apartmentBuildingEditProps?.numberOfRooms.toString() || ""}
-                                    type="number"
-                                    onChange={(e) => {
-                                        const updatedValue = Number(e.target.value);
-
-                                        props.apartmentBuildingSetEditBuildingState({
-                                            ...props.apartmentBuildingEditProps!,
-                                            numberOfRooms: updatedValue,
-                                        });
-                                    }}
-                                />
-                            </Form.Item>
-                            <Divider />
-=======
                         okButtonProps={{ hidden: true, disabled: true }}
                         cancelButtonProps={{ hidden: true, disabled: true }}>
                         <Divider />
@@ -413,13 +421,10 @@
                                     </Button>
                                 </Form.Item>
                             </div>
->>>>>>> eafa053a
                         </Form>
                     </Modal>
                 </>
             )}
-<<<<<<< HEAD
-=======
             {/* View Recent (3) Tenant Complaints */}
             {props.type === "View Tenant Complaints" && (
                 <>
@@ -488,7 +493,6 @@
                     </Modal>
                 </>
             )}
->>>>>>> eafa053a
         </>
     );
 };
