// Comment to git add .
// TODO: Once we have the tenant info from the backend, make sure to populate the fields in the edit tenant modal so that the user can edit the tenant info easily
import { useState } from "react";
import { Button, Divider, Form, Input, Modal, Select } from "antd";
import { EditOutlined } from "@ant-design/icons";
import ButtonComponent from "./reusableComponents/ButtonComponent";

interface Lease {
    id: string | number;
    title: string;
}

type Building = {
    buildingNumber: number;
    floorNumbers: number;
    numberOfRooms: number;
};

interface ModalComponentProps {
    buttonTitle: string;
    buttonType: "default" | "primary" | "secondary" | "accent" | "info" | "success" | "warning" | "danger";
    content: string | React.ReactNode;
    type: "default" | "Smart Locker" | "Guest Parking" | "Invite Tenant" | "Edit Tenant" | "Send Tenant Lease" | "Edit Apartment Building";
    handleOkay: () => void;
    modalTitle?: string;
    apartmentBuildingEditProps?: Building;
    apartmentBuildingSetEditBuildingState?: React.Dispatch<React.SetStateAction<Building>>;
    userRole?: string;
    leases?: Lease[];
    isModalOpen?: boolean;
    onCancel?: () => void;
}

const ModalComponent = (props: ModalComponentProps) => {
    const [internalModalOpen, setInternalModalOpen] = useState(false);
    const isModalOpen = props.isModalOpen !== undefined ? props.isModalOpen : internalModalOpen;

    if (props.userRole === "") {
        props.userRole = "admin";
    }

    const showModal = () => {
        if (props.isModalOpen === undefined) {
            setInternalModalOpen(true);
        }
    };

    const handleCancel = () => {
        if (props.onCancel) {
            props.onCancel();
        }
        if (props.isModalOpen === undefined) {
            setInternalModalOpen(false);
        }
    };

    const titles = {
        default: "Default Modal",
        "Smart Locker": "Smart Locker Modal",
        "Guest Parking": "Register someone in Guest Parking",
        "Invite Tenant": "Invite Tenant",
        "Edit Tenant": "Edit Tenant",
        "Send Tenant Lease": "Send Tenant Lease",
        "Edit Apartment Building": "Edit Apartment Building",
    };

    //
    const getAdminSmartLocker = () => {
        return (
            <>
                <Button
                    type="primary"
                    onClick={showModal}>
                    {props.buttonTitle}
                </Button>
                <Modal
                    className="p-3 flex-wrap-row"
                    title={<h3>{titles[props.type]}</h3>}
                    open={isModalOpen}
                    onOk={props.handleOkay}
                    onCancel={handleCancel}
                    okButtonProps={{ hidden: true, disabled: true }}
                    cancelButtonProps={{ hidden: true, disabled: true }}>
                    <Divider />
                    <Form>
                        <Form.Item name="search">
                            <Input placeholder="Search for a Tenant" />
                        </Form.Item>
                        <Form.Item name="locker-number">
                            <Input
                                placeholder="Locker Number"
                                type="number"
                            />
                        </Form.Item>
                        <Divider />
                        <div className="flex justify-content-end gap-2">
                            {/* Cancel button */}
                            <Form.Item name="cancel">
                                <Button
                                    type="default"
                                    onClick={() => {
                                        handleCancel();
                                    }}>
                                    Cancel
                                </Button>
                            </Form.Item>
                            <Form.Item name="submit">
                                <Button
                                    type="primary"
                                    htmlType="submit">
                                    Submit
                                </Button>
                            </Form.Item>
                        </div>
                    </Form>
                </Modal>
            </>
        );
    };

    const getTenantSmartLocker = () => {
        return (
            <>
                <Button
                    type="primary"
                    onClick={showModal}>
                    {props.buttonTitle}
                </Button>
                <Modal
                    className="p-3 flex-wrap-row"
                    title={<h3>{titles[props.type]}</h3>}
                    open={isModalOpen}
                    onOk={props.handleOkay}
                    onCancel={handleCancel}
                    okButtonProps={{ hidden: true, disabled: true }}
                    cancelButtonProps={{ hidden: true, disabled: true }}>
                    <Divider />

                    <p>Your locker has now been opened. Make sure to lock up when you are done</p>
                    <div className="flex justify-content-end">
                        <Button
                            type="primary"
                            onClick={() => {
                                props.handleOkay();
                                handleCancel();
                            }}>
                            Okay
                        </Button>
                    </div>
                </Modal>
            </>
        );
    };

    return (
        <>
            {props.type === "default" && (
                <>
                    <ButtonComponent
                        title={props.buttonTitle}
                        type={props.buttonType}
                        onClick={showModal}
                    />
                    <Modal
                        title={<h3>{props.modalTitle}</h3>}
                        open={isModalOpen}
                        onOk={props.handleOkay}
                        onCancel={handleCancel}
                        okButtonProps={{ hidden: true, disabled: true }}
                        cancelButtonProps={{ hidden: true, disabled: true }}>
                        <Divider />
                        <p>{props.content}</p>
                        <Divider />
                        <div className="flex justify-content-end gap-2">
                            <Button
                                type="default"
                                onClick={handleCancel}>
                                Cancel
                            </Button>
                            <Button
                                type="primary"
                                onClick={props.handleOkay}>
                                Confirm
                            </Button>
                        </div>
                    </Modal>
                </>
            )}
            {props.type === "Smart Locker" && <>{props.userRole === "admin " ? getAdminSmartLocker() : getTenantSmartLocker()}</>}
            {props.type === "Guest Parking" && (
                <>
                    <Button
                        type="primary"
                        onClick={showModal}>
                        {props.buttonTitle}
                    </Button>
                    <Modal
                        className="p-3 flex-wrap-row"
                        title={<h3>{titles[props.type]}</h3>}
                        open={isModalOpen}
                        onOk={props.handleOkay}
                        onCancel={handleCancel}
                        okButtonProps={{ hidden: true, disabled: true }}
                        cancelButtonProps={{ hidden: true, disabled: true }}>
                        <Divider />
                        <Form>
                            <Form.Item name="tenant-name">
                                <Input placeholder="Tenant Name" />
                            </Form.Item>
                            <Form.Item name="license-plate-number">
                                <Input placeholder="License Plate Number" />
                            </Form.Item>
                            <Form.Item name="car-color">
                                <Input
                                    placeholder="Car Color"
                                    type="number"
                                />
                            </Form.Item>
                            <Form.Item name="car-make">
                                <Input placeholder="Car Make" />
                            </Form.Item>
                            <Form.Item name="duration-of-stay">
                                <Input
                                    placeholder="Duration of Stay"
                                    type="number"
                                />
                            </Form.Item>
                            <Divider />
                            <div className="flex justify-content-end gap-2">
                                {/* Cancel button */}
                                <Form.Item name="cancel">
                                    <Button
                                        type="default"
                                        onClick={() => {
                                            handleCancel();
                                        }}>
                                        Cancel
                                    </Button>
                                </Form.Item>
                                <Form.Item name="submit">
                                    <Button
                                        type="primary"
                                        htmlType="submit">
                                        Submit
                                    </Button>
                                </Form.Item>
                            </div>
                        </Form>
                    </Modal>
                </>
            )}
            {props.type === "Edit Apartment Building" && (
                <>
                    <Button
                        type="primary"
                        onClick={showModal}>
                        <EditOutlined />
                        {props.buttonTitle}
                    </Button>
                    <Modal
                        className="p-3 flex-wrap-row"
                        title={<h3>{props.modalTitle}</h3>}
                        open={isModalOpen}
                        onOk={props.handleOkay}
                        onCancel={handleCancel}
                        // okButtonProps={{ hidden: true, disabled: true }}
                        // cancelButtonProps={{ hidden: true, disabled: true }}
                    >
                        <Divider />
                        <Form>
                            <Form.Item name="Building #">
                                <Input
                                    placeholder={props.apartmentBuildingEditProps?.buildingNumber.toString() || ""}
                                    type="number"
                                    onChange={(e) => {
                                        const updatedValue = Number(e.target.value);

                                        props.apartmentBuildingSetEditBuildingState({
                                            ...props.apartmentBuildingEditProps!,
                                            buildingNumber: updatedValue,
                                        });
                                    }}
                                />
                            </Form.Item>
                            <Form.Item name="Amount of Floors">
                                <Input
                                    placeholder={props.apartmentBuildingEditProps?.floorNumbers.toString() || ""}
                                    type="number"
                                    onChange={(e) => {
                                        const updatedValue = Number(e.target.value);

                                        props.apartmentBuildingSetEditBuildingState({
                                            ...props.apartmentBuildingEditProps!,
                                            floorNumbers: updatedValue,
                                        });
                                    }}
                                />
                            </Form.Item>
                            <Form.Item name="# of Rooms/Floor">
                                <Input
                                    placeholder={props.apartmentBuildingEditProps?.numberOfRooms.toString() || ""}
                                    type="number"
                                    onChange={(e) => {
                                        const updatedValue = Number(e.target.value);

                                        props.apartmentBuildingSetEditBuildingState({
                                            ...props.apartmentBuildingEditProps!,
                                            numberOfRooms: updatedValue,
                                        });
                                    }}
                                />
                            </Form.Item>
                            <Divider />
                        </Form>
                    </Modal>
                </>
            )}
<<<<<<< HEAD
            {props.type === "Invite Tenant" && (
                <>
                    <Button
                        type="primary"
                        onClick={showModal}>
                        <PlusOutlined />

                        {props.buttonTitle}
                    </Button>
                    <Modal
                        className="p-3 flex-wrap-row"
                        title={<h3>{titles[props.type]}</h3>}
                        open={isModalOpen}
                        onOk={props.handleOkay}
                        onCancel={handleCancel}
                        // okButtonProps={{ hidden: true, disabled: true }}
                        // cancelButtonProps={{ hidden: true, disabled: true }}
                    >
                        <Divider />
                        <Form>
                            <Form.Item name="tenant-email">
                                <Input
                                    placeholder="Tenant Email"
                                    onChange={(e) => {
                                        const updatedValue = e.target.value;

                                        props.setInviteTenantObjProps!((prev) => ({
                                            ...prev,
                                            email: updatedValue,
                                        }));
                                    }}
                                />
                            </Form.Item>
                            <Form.Item name="unit-number">
                                <Input
                                    placeholder="Unit Number"
                                    type="number"
                                    onChange={(e) => {
                                        const updatedValue = Number(e.target.value);

                                        props.setInviteTenantObjProps!((prev) => ({
                                            ...prev,
                                            unitNumber: updatedValue,
                                        }));
                                    }}
                                />
                            </Form.Item>
                            <Divider />
                        </Form>
                    </Modal>
                </>
            )}
=======
>>>>>>> 41d6ac1b
            {props.type === "Edit Tenant" && (
                <>
                    <Button
                        type="primary"
                        onClick={showModal}>
                        {props.buttonTitle}
                    </Button>
                    <Modal
                        className="p-3 flex-wrap-row"
                        title={<h3>{props.modalTitle}</h3>}
                        open={isModalOpen}
                        onOk={props.handleOkay}
                        onCancel={handleCancel}
                        okButtonProps={{ hidden: true, disabled: true }}
                        cancelButtonProps={{ hidden: true, disabled: true }}>
                        <Divider />
                        <Form>
                            <Form.Item name="tenant-name">
                                <Input placeholder="Tenant Name" />
                            </Form.Item>
                            <Form.Item name="tenant-email">
                                <Input placeholder="Tenant Email" />
                            </Form.Item>
                            <Form.Item name="tenant-phone">
                                <Input placeholder="Tenant Phone" />
                            </Form.Item>
                            <Form.Item name="unit-number">
                                <Input placeholder="Unit Number" />
                            </Form.Item>
                            <Form.Item name="lease-status">
                                <Input placeholder="Lease Status" />
                            </Form.Item>
                            {/* <Form.Item name="lease-start" label="Lease Start">
                                <Input placeholder='Lease Start' type='date' />
                            </Form.Item> */}
                            <Form.Item
                                name="lease-end"
                                label="Lease End">
                                <Input
                                    placeholder="Lease End"
                                    type="date"
                                />
                            </Form.Item>
                            <Divider />
                            <div className="flex justify-content-end gap-2">
                                {/* Cancel button */}
                                <Form.Item name="cancel">
                                    <Button
                                        type="default"
                                        onClick={() => {
                                            handleCancel();
                                        }}>
                                        Cancel
                                    </Button>
                                </Form.Item>
                                <Form.Item name="submit">
                                    <Button
                                        type="primary"
                                        htmlType="submit">
                                        Submit
                                    </Button>
                                </Form.Item>
                            </div>
                        </Form>
                    </Modal>
                </>
            )}
            {props.type === "Send Tenant Lease" && (
                <>
                    <ButtonComponent
                        type="primary"
                        onClick={showModal}
                        title={props.buttonTitle}
                    />
                    <Modal
                        className="p-3 flex-wrap-row"
                        title={<h3>{props.modalTitle}</h3>}
                        open={isModalOpen}
                        onOk={props.handleOkay}
                        onCancel={handleCancel}
                        // leases={leaseTemplates || []} // Add null check
                        okButtonProps={{ disabled: !props.leases?.length }}
                        // cancelButtonProps={{ hidden: true, disabled: !props.leases?.length }}
                    >
                        <Form>
                            {/* Pick a Lease */}
                            <Form.Item name="lease-template">
                                <Select
                                    placeholder="Select a Lease Template"
                                    options={
                                        props.leases?.map((lease) => ({
                                            label: lease.title,
                                            value: lease.id,
                                        })) || []
                                    }
                                />
                            </Form.Item>
                            <p>Please go create a template in Documenso.</p>
                        </Form>
                    </Modal>
                </>
            )}
        </>
    );
};

export default ModalComponent;<|MERGE_RESOLUTION|>--- conflicted
+++ resolved
@@ -1,9 +1,16 @@
 // Comment to git add .
 // TODO: Once we have the tenant info from the backend, make sure to populate the fields in the edit tenant modal so that the user can edit the tenant info easily
 import { useState } from "react";
-import { Button, Divider, Form, Input, Modal, Select } from "antd";
-import { EditOutlined } from "@ant-design/icons";
+import { Button, Divider, Form, FormProps, Input, Modal, Select } from "antd";
+import { EditOutlined, PlusOutlined } from "@ant-design/icons";
 import ButtonComponent from "./reusableComponents/ButtonComponent";
+import { useMutation } from "@tanstack/react-query";
+
+type InviteTenant = {
+    email: string;
+    unitNumber: number;
+    management_id: string;
+};
 
 interface Lease {
     id: string | number;
@@ -20,20 +27,33 @@
     buttonTitle: string;
     buttonType: "default" | "primary" | "secondary" | "accent" | "info" | "success" | "warning" | "danger";
     content: string | React.ReactNode;
-    type: "default" | "Smart Locker" | "Guest Parking" | "Invite Tenant" | "Edit Tenant" | "Send Tenant Lease" | "Edit Apartment Building";
-    handleOkay: () => void;
+    type: "default" | "Smart Locker" | "Guest Parking" | "Invite Tenant" | "Edit Tenant" | "View Tenant Complaints" | "View Tenant Work Orders" | "Send Tenant Lease" | "Edit Apartment Building";
+    handleOkay: (data?: any) => void;
     modalTitle?: string;
     apartmentBuildingEditProps?: Building;
-    apartmentBuildingSetEditBuildingState?: React.Dispatch<React.SetStateAction<Building>>;
+    apartmentBuildingSetEditBuildingState: React.Dispatch<React.SetStateAction<Building>>;
     userRole?: string;
     leases?: Lease[];
     isModalOpen?: boolean;
     onCancel?: () => void;
 }
 
+const onFinish: FormProps<any>["onFinish"] = (values: any) => {
+    console.log("Success:", values);
+    props;
+};
+
+// In code we are sending management_id
+
 const ModalComponent = (props: ModalComponentProps) => {
     const [internalModalOpen, setInternalModalOpen] = useState(false);
+
     const isModalOpen = props.isModalOpen !== undefined ? props.isModalOpen : internalModalOpen;
+
+    const onFinish: FormProps<any>["onFinish"] = (values: any) => {
+        console.log("Success:", values);
+        props;
+    };
 
     if (props.userRole === "") {
         props.userRole = "admin";
@@ -60,11 +80,11 @@
         "Guest Parking": "Register someone in Guest Parking",
         "Invite Tenant": "Invite Tenant",
         "Edit Tenant": "Edit Tenant",
+        "View Tenant Complaints": "View Tenant Complaints",
+        "View Tenant Work Orders": "View Tenant Work Orders",
         "Send Tenant Lease": "Send Tenant Lease",
-        "Edit Apartment Building": "Edit Apartment Building",
     };
 
-    //
     const getAdminSmartLocker = () => {
         return (
             <>
@@ -141,7 +161,7 @@
                         <Button
                             type="primary"
                             onClick={() => {
-                                props.handleOkay();
+                                props.handleOkay;
                                 handleCancel();
                             }}>
                             Okay
@@ -198,12 +218,12 @@
                         className="p-3 flex-wrap-row"
                         title={<h3>{titles[props.type]}</h3>}
                         open={isModalOpen}
-                        onOk={props.handleOkay}
+                        onOk={() => props.handleOkay()}
                         onCancel={handleCancel}
                         okButtonProps={{ hidden: true, disabled: true }}
                         cancelButtonProps={{ hidden: true, disabled: true }}>
                         <Divider />
-                        <Form>
+                        <Form onFinish={onFinish}>
                             <Form.Item name="tenant-name">
                                 <Input placeholder="Tenant Name" />
                             </Form.Item>
@@ -211,20 +231,12 @@
                                 <Input placeholder="License Plate Number" />
                             </Form.Item>
                             <Form.Item name="car-color">
-                                <Input
-                                    placeholder="Car Color"
-                                    type="number"
-                                />
+                                <Input placeholder="Car Color" />
                             </Form.Item>
                             <Form.Item name="car-make">
                                 <Input placeholder="Car Make" />
                             </Form.Item>
-                            <Form.Item name="duration-of-stay">
-                                <Input
-                                    placeholder="Duration of Stay"
-                                    type="number"
-                                />
-                            </Form.Item>
+
                             <Divider />
                             <div className="flex justify-content-end gap-2">
                                 {/* Cancel button */}
@@ -315,61 +327,7 @@
                     </Modal>
                 </>
             )}
-<<<<<<< HEAD
-            {props.type === "Invite Tenant" && (
-                <>
-                    <Button
-                        type="primary"
-                        onClick={showModal}>
-                        <PlusOutlined />
-
-                        {props.buttonTitle}
-                    </Button>
-                    <Modal
-                        className="p-3 flex-wrap-row"
-                        title={<h3>{titles[props.type]}</h3>}
-                        open={isModalOpen}
-                        onOk={props.handleOkay}
-                        onCancel={handleCancel}
-                        // okButtonProps={{ hidden: true, disabled: true }}
-                        // cancelButtonProps={{ hidden: true, disabled: true }}
-                    >
-                        <Divider />
-                        <Form>
-                            <Form.Item name="tenant-email">
-                                <Input
-                                    placeholder="Tenant Email"
-                                    onChange={(e) => {
-                                        const updatedValue = e.target.value;
-
-                                        props.setInviteTenantObjProps!((prev) => ({
-                                            ...prev,
-                                            email: updatedValue,
-                                        }));
-                                    }}
-                                />
-                            </Form.Item>
-                            <Form.Item name="unit-number">
-                                <Input
-                                    placeholder="Unit Number"
-                                    type="number"
-                                    onChange={(e) => {
-                                        const updatedValue = Number(e.target.value);
-
-                                        props.setInviteTenantObjProps!((prev) => ({
-                                            ...prev,
-                                            unitNumber: updatedValue,
-                                        }));
-                                    }}
-                                />
-                            </Form.Item>
-                            <Divider />
-                        </Form>
-                    </Modal>
-                </>
-            )}
-=======
->>>>>>> 41d6ac1b
+
             {props.type === "Edit Tenant" && (
                 <>
                     <Button
@@ -437,6 +395,74 @@
                     </Modal>
                 </>
             )}
+            {/* View Recent (3) Tenant Complaints */}
+            {props.type === "View Tenant Complaints" && (
+                <>
+                    <ButtonComponent
+                        type="primary"
+                        onClick={showModal}
+                        title={props.buttonTitle}
+                    />
+                    <Modal
+                        className="p-3 flex-wrap-row"
+                        title={<h3>{props.modalTitle}</h3>}
+                        open={isModalOpen}
+                        onOk={props.handleOkay}
+                        onCancel={handleCancel}
+                        okButtonProps={{ hidden: true, disabled: true }}
+                        cancelButtonProps={{ hidden: true, disabled: true }}>
+                        <Divider />
+                        <p>{props.content}</p>
+                        <Divider />
+                        <div className="flex justify-content-end gap-2">
+                            <Button
+                                type="default"
+                                onClick={handleCancel}>
+                                Cancel
+                            </Button>
+                            <Button
+                                type="primary"
+                                onClick={props.handleOkay}>
+                                Confirm
+                            </Button>
+                        </div>
+                    </Modal>
+                </>
+            )}
+            {/* View Recent (3) Tenant Work Orders */}
+            {props.type === "View Tenant Work Orders" && (
+                <>
+                    <ButtonComponent
+                        type="primary"
+                        onClick={showModal}
+                        title={props.buttonTitle}
+                    />
+                    <Modal
+                        className="p-3 flex-wrap-row"
+                        title={<h3>{props.modalTitle}</h3>}
+                        open={isModalOpen}
+                        onOk={props.handleOkay}
+                        onCancel={handleCancel}
+                        okButtonProps={{ hidden: true, disabled: true }}
+                        cancelButtonProps={{ hidden: true, disabled: true }}>
+                        <Divider />
+                        <p>{props.content}</p>
+                        <Divider />
+                        <div className="flex justify-content-end gap-2">
+                            <Button
+                                type="default"
+                                onClick={handleCancel}>
+                                Cancel
+                            </Button>
+                            <Button
+                                type="primary"
+                                onClick={props.handleOkay}>
+                                Confirm
+                            </Button>
+                        </div>
+                    </Modal>
+                </>
+            )}
             {props.type === "Send Tenant Lease" && (
                 <>
                     <ButtonComponent
