--- conflicted
+++ resolved
@@ -2,11 +2,8 @@
 import { Button, Divider, Form, FormProps, Input, Modal, Select } from "antd";
 import { EditOutlined } from "@ant-design/icons";
 import ButtonComponent from "./reusableComponents/ButtonComponent";
-<<<<<<< HEAD
 
 import { useUser } from "@clerk/react-router";
-=======
->>>>>>> 9bce227b
 
 interface Lease {
     id: string | number;
