<<<<<<< HEAD

=======
>>>>>>> d7d0ee9e
import { useState } from "react";
import { Button, Divider, Form, FormProps, Input, Modal, Select } from "antd";
import { EditOutlined } from "@ant-design/icons";
import ButtonComponent from "./reusableComponents/ButtonComponent";

type InviteTenant = {
    email: string;
    unitNumber: number;
    management_id: string;
};

import { useUser } from "@clerk/react-router";

interface Lease {
    id: string | number;
    title: string;
}

export interface Tenant {
    id: number;
    clerk_id: string;
    first_name: string;
    last_name: string;
    email: string;
    phone: string;
    unit_number: number;
    status: string;
    created_at: string;
    role: string;
}

type Building = {
    buildingNumber: number;
    floorNumbers: number;
    numberOfRooms: number;
};

interface ModalComponentProps {
    buttonTitle: string;
    buttonType: "default" | "primary" | "secondary" | "accent" | "info" | "success" | "warning" | "danger";
    content: string | React.ReactNode;
    type:
        |
        | "default"
       
        | "Smart Locker"
       
        | "Guest Parking"
       
        | "Invite Tenant"
       
        | "Edit Tenant"
       
        | "View Tenant Complaints"
       
        | "View Tenant Work Orders"
       
        | "Send Tenant Lease"
       
        | "Edit Apartment Building"
        | "Update Password Locker"
        | "Edit Tenant"
        | "Admin Unlock Locker"
        | "Update Password Locker"
        | "Unlock Locker";
    handleOkay: (data?: any) => Promise<void>;
    modalTitle?: string;
    apartmentBuildingEditProps?: Building;
    apartmentBuildingSetEditBuildingState?: React.Dispatch<React.SetStateAction<Building>>;
    userRole?: string;
    leases?: Lease[];
    isModalOpen?: boolean;
    onCancel?: () => void;
    locker?: number;
    tenant?: Tenant[];
    setUserId: (userId: string) => void;
    setAccessCode: (accessCode: string) => void;
    selectedUserId: string;
    accessCode: string;
}

// In code we are sending management_id

const ModalComponent = (props: ModalComponentProps) => {
    const { user } = useUser();
    const [internalModalOpen, setInternalModalOpen] = useState(false);

    const isModalOpen = props.isModalOpen !== undefined ? props.isModalOpen : internalModalOpen;

    const onFinish: FormProps<any>["onFinish"] = (values: any) => {
        console.log("Success:", values);
    };

    if (props.userRole === "") {
        props.userRole = "admin";
    }

    const showModal = () => {
        if (props.isModalOpen === undefined) {
            setInternalModalOpen(true);
        }
    };

    const handleCancel = () => {
        if (props.onCancel) {
            props.onCancel();
        }
        if (props.isModalOpen === undefined) {
            setInternalModalOpen(false);
        }
    };

    const titles: Record<string, string> = {
        default: "Default Modal",
        "Smart Locker": "Smart Locker Modal",
        "Guest Parking": "Create a parking pass",
        "Invite Tenant": "Invite Tenant",
        "Edit Tenant": "Edit Tenant",
        "View Tenant Complaints": "View Tenant Complaints",
        "View Tenant Work Orders": "View Tenant Work Orders",
        "Send Tenant Lease": "Send Tenant Lease",
    };

    const getAdminSmartLocker = () => {
        return (
            <>
                <ButtonComponent
                    title={props.buttonTitle}
                    type="primary"
                    onClick={showModal}
                />
                <Modal
                    className="p-3 flex-wrap-row"
                    title={<h3>{props.modalTitle}</h3>}
                    open={isModalOpen}
                    onOk={async () => {
                        try {
                            if (props.accessCode && props.accessCode) {
                                props.setUserId(props.selectedUserId);
                                props.setAccessCode(props.accessCode);
                                await props.handleOkay({ userId: props.selectedUserId, accessCode: props.accessCode });
                                setInternalModalOpen(false);
                            } else {
                                console.error("Missing required fields");
                            }
                        } catch (error) {
                            console.error("Error in modal onOk:", error);
                            // Keep modal open if there's an error
                        }
                    }}
                    onCancel={handleCancel}>
                    <Divider />
                    <Form layout="vertical">
                        <Form.Item
                            name="userId"
                            label="Tenant"
                            rules={[{ required: true, message: "Please pick a tenant" }]}>
                            <Select
                                placeholder="Please pick a tenant"
                                onChange={(value: string) => {
                                    console.log("Selected value:", value);
                                    props.setUserId(value);
                                }}
                                options={props.tenant?.map((tenant) => ({
                                    value: tenant.clerk_id,
                                    label: `${tenant.first_name} ${tenant.last_name}`,
                                }))}
                            />
                        </Form.Item>
                        <Form.Item
                            name="accessCode"
                            label="Access Code"
                            rules={[{ required: true, message: "Please enter an access code" }]}>
                            <Input.Password
                                placeholder="Enter access code"
                                maxLength={8}
                                onChange={(e) => props.setAccessCode(e.target.value)}
                            />
                        </Form.Item>
                        <Divider />
                    </Form>
                </Modal>
            </>
        );
    };

    const getTenantSmartLocker = () => {
        return (
            <>
                <Button
                    type="primary"
                    onClick={showModal}>
                    {props.buttonTitle}
                </Button>
                <Modal
                    className="p-3 flex-wrap-row"
                    title={<h3>{titles[props.type]}</h3>}
                    open={isModalOpen}
                    onOk={() => {
                        props.handleOkay();
                        setInternalModalOpen(false);
                    }}
                    onCancel={handleCancel}
                    okButtonProps={{ hidden: true, disabled: true }}
                    cancelButtonProps={{ hidden: true, disabled: true }}>
                    <Divider />

                    <p>Your locker has now been opened. Make sure to lock up when you are done</p>
                    <div className="flex justify-content-end">
                        <Button
                            type="primary"
                            onClick={() => {
                                props.handleOkay;
                                handleCancel();
                            }}>
                            Okay
                        </Button>
                    </div>
                </Modal>
            </>
        );
    };

    // Update the apartment building form handlers
    const handleBuildingNumberChange = (e: React.ChangeEvent<HTMLInputElement>) => {
        const updatedValue = Number(e.target.value);
        if (props.apartmentBuildingSetEditBuildingState) {
            props.apartmentBuildingSetEditBuildingState({
                ...props.apartmentBuildingEditProps!,
                buildingNumber: updatedValue,
            });
        }
    };

    const handleFloorNumbersChange = (e: React.ChangeEvent<HTMLInputElement>) => {
        const updatedValue = Number(e.target.value);
        if (props.apartmentBuildingSetEditBuildingState) {
            props.apartmentBuildingSetEditBuildingState({
                ...props.apartmentBuildingEditProps!,
                floorNumbers: updatedValue,
            });
        }
    };

    const handleRoomsChange = (e: React.ChangeEvent<HTMLInputElement>) => {
        const updatedValue = Number(e.target.value);
        if (props.apartmentBuildingSetEditBuildingState) {
            props.apartmentBuildingSetEditBuildingState({
                ...props.apartmentBuildingEditProps!,
                numberOfRooms: updatedValue,
            });
        }
    };

    return (
        <>
            {props.type === "default" && (
                <>
                    <ButtonComponent
                        title={props.buttonTitle}
                        type={props.buttonType}
                        onClick={showModal}
                    />
                    <Modal
                        title={<h3>{props.modalTitle}</h3>}
                        open={isModalOpen}
                        onOk={props.handleOkay}
                        onCancel={handleCancel}
                        okButtonProps={{ hidden: true, disabled: true }}
                        cancelButtonProps={{ hidden: true, disabled: true }}>
                        <Divider />
                        <p>{props.content}</p>
                        <Divider />
                        <div className="flex justify-content-end gap-2">
                            <Button
                                type="default"
                                onClick={handleCancel}>
                                Cancel
                            </Button>
                            <Button
                                type="primary"
                                onClick={props.handleOkay}>
                                Confirm
                            </Button>
                        </div>
                    </Modal>
                </>
            )}
            {props.type === "Smart Locker" && <>{user?.publicMetadata.role === "admin" ? getAdminSmartLocker() : getTenantSmartLocker()}</>}
            {props.type === "Guest Parking" && (
                <>
                    <Button
                        type="primary"
                        onClick={showModal}>
                        {props.buttonTitle}
                    </Button>
                    <Modal
                        className="p-3 flex-wrap-row"
                        title={<h3>{titles[props.type]}</h3>}
                        open={isModalOpen}
                        onOk={() => props.handleOkay()}
                        onCancel={handleCancel}
                        okButtonProps={{ hidden: true, disabled: true }}
                        cancelButtonProps={{ hidden: true, disabled: true }}>
                        <Divider />
                        <Form>
                            <p className="fs-6">Guest Name</p>
                            <Form.Item
                                name="tenant-name"
                                required={true}>
                                <Input placeholder="John Doe" />
                            </Form.Item>
                            <p className="fs-6">Car Color</p>
                            <Form.Item
                                name="car-color"
                                required={true}>
                                <Input placeholder="Blue" />
                            </Form.Item>
                            <p className="fs-6">Car Model</p>
                            <Form.Item
                                name="car-make"
                                required={true}>
                                <Input placeholder="Car Make" />
                            </Form.Item>
                            <p className="fs-6">License Plate</p>
                            <Form.Item
                                name="license-plate-number"
                                required={true}>
                                <Input placeholder="3ha3-3213" />
                            </Form.Item>
                            <div className="flex justify-content-end gap-2">
                                {/* Cancel button */}
                                <Form.Item name="cancel">
                                    <Button
                                        type="default"
                                        onClick={() => {
                                            handleCancel();
                                        }}>
                                        Cancel
                                    </Button>
                                </Form.Item>
                                <Form.Item name="submit">
                                    <Button
                                        type="primary"
                                        htmlType="submit">
                                        Submit
                                    </Button>
                                </Form.Item>
                            </div>
                        </Form>
                    </Modal>
                </>
            )}
            {props.type === "Edit Apartment Building" && (
                <>
                    <Button
                        type="primary"
                        onClick={showModal}>
                        <EditOutlined />
                        {props.buttonTitle}
                    </Button>
                    <Modal
                        className="p-3 flex-wrap-row"
                        title={<h3>{props.modalTitle}</h3>}
                        open={isModalOpen}
                        onOk={props.handleOkay}
                        onCancel={handleCancel}
                    // okButtonProps={{ hidden: true, disabled: true }}
                    // cancelButtonProps={{ hidden: true, disabled: true }}
                    // okButtonProps={{ hidden: true, disabled: true }}
                    // cancelButtonProps={{ hidden: true, disabled: true }}
                    // okButtonProps={{ hidden: true, disabled: true }}
                    // cancelButtonProps={{ hidden: true, disabled: true }}
                    >
                        <Divider />
                        <Form>
                            <Form.Item name="Building #">
                                <Input
                                    placeholder={props.apartmentBuildingEditProps?.buildingNumber.toString() || ""}
                                    type="number"
                                    onChange={handleBuildingNumberChange}
                                />
                            </Form.Item>
                            <Form.Item name="Amount of Floors">
                                <Input
                                    placeholder={props.apartmentBuildingEditProps?.floorNumbers.toString() || ""}
                                    type="number"
                                    onChange={handleFloorNumbersChange}
                                />
                            </Form.Item>
                            <Form.Item name="# of Rooms/Floor">
                                <Input
                                    placeholder={props.apartmentBuildingEditProps?.numberOfRooms.toString() || ""}
                                    type="number"
                                    onChange={handleRoomsChange}
                                />
                            </Form.Item>
                            <Divider />
                        </Form>
                    </Modal>
                </>
            )}

            {props.type === "Edit Tenant" && (
                <>
                    <Button
                        type="primary"
                        onClick={showModal}>
                        {props.buttonTitle}
                    </Button>
                    <Modal
                        className="p-3 flex-wrap-row"
                        title={<h3>{props.modalTitle}</h3>}
                        open={isModalOpen}
                        onOk={props.handleOkay}
                        onCancel={handleCancel}
                        okButtonProps={{ hidden: true, disabled: true }}
                        cancelButtonProps={{ hidden: true, disabled: true }}>
                        <Divider />
                        <Form>
                            <Form.Item name="tenant-name">
                                <Input placeholder="Tenant Name" />
                            </Form.Item>
                            <Form.Item name="tenant-email">
                                <Input placeholder="Tenant Email" />
                            </Form.Item>
                            <Form.Item name="tenant-phone">
                                <Input placeholder="Tenant Phone" />
                            </Form.Item>
                            <Form.Item name="unit-number">
                                <Input placeholder="Unit Number" />
                            </Form.Item>
                            <Form.Item name="lease-status">
                                <Input placeholder="Lease Status" />
                            </Form.Item>
                            {/* <Form.Item name="lease-start" label="Lease Start">
                                <Input placeholder='Lease Start' type='date' />
                            </Form.Item> */}
                            <Form.Item
                                name="lease-end"
                                label="Lease End">
                                <Input
                                    placeholder="Lease End"
                                    type="date"
                                />
                            </Form.Item>
                            <Divider />
                            <div className="flex justify-content-end gap-2">
                                {/* Cancel button */}
                                <Form.Item name="cancel">
                                    <Button
                                        type="default"
                                        onClick={() => {
                                            handleCancel();
                                        }}>
                                        Cancel
                                    </Button>
                                </Form.Item>
                                <Form.Item name="submit">
                                    <Button
                                        type="primary"
                                        htmlType="submit">
                                        Submit
                                    </Button>
                                </Form.Item>
                            </div>
                        </Form>
                    </Modal>
                </>
            )}
            {/* View Recent (3) Tenant Complaints */}
            {props.type === "View Tenant Complaints" && (
                <>
                    <ButtonComponent
                        type="primary"
                        onClick={showModal}
                        title={props.buttonTitle}
                    />
                    <Modal
                        className="p-3 flex-wrap-row"
                        title={<h3>{props.modalTitle}</h3>}
                        open={isModalOpen}
                        onOk={props.handleOkay}
                        onCancel={handleCancel}
                        okButtonProps={{ hidden: true, disabled: true }}
                        cancelButtonProps={{ hidden: true, disabled: true }}>
                        <Divider />
                        <p>{props.content}</p>
                        <Divider />
                        <div className="flex justify-content-end gap-2">
                            <Button
                                type="default"
                                onClick={handleCancel}>
                                Cancel
                            </Button>
                            <Button
                                type="primary"
                                onClick={props.handleOkay}>
                                Confirm
                            </Button>
                        </div>
                    </Modal>
                </>
            )}
            {/* View Recent (3) Tenant Work Orders */}
            {props.type === "View Tenant Work Orders" && (
                <>
                    <ButtonComponent
                        type="primary"
                        onClick={showModal}
                        title={props.buttonTitle}
                    />
                    <Modal
                        className="p-3 flex-wrap-row"
                        title={<h3>{props.modalTitle}</h3>}
                        open={isModalOpen}
                        onOk={props.handleOkay}
                        onCancel={handleCancel}
                        okButtonProps={{ hidden: true, disabled: true }}
                        cancelButtonProps={{ hidden: true, disabled: true }}>
                        <Divider />
                        <p>{props.content}</p>
                        <Divider />
                        <div className="flex justify-content-end gap-2">
                            <Button
                                type="default"
                                onClick={handleCancel}>
                                Cancel
                            </Button>
                            <Button
                                type="primary"
                                onClick={props.handleOkay}>
                                Confirm
                            </Button>
                        </div>
                    </Modal>
                </>
            )}
            {props.type === "Send Tenant Lease" && (
                <>
                    <ButtonComponent
                        type="primary"
                        onClick={showModal}
                        title={props.buttonTitle}
                    />
                    <Modal
                        className="p-3 flex-wrap-row"
                        title={<h3>{props.modalTitle}</h3>}
                        open={isModalOpen}
                        onOk={props.handleOkay}
                        onCancel={handleCancel}
                        // leases={leaseTemplates || []} // Add null check
                        okButtonProps={{ disabled: !props.leases?.length }}
                    // cancelButtonProps={{ hidden: true, disabled: !props.leases?.length }}
                    >
                        <Form>
                            {/* Pick a Lease */}
                            <Form.Item name="lease-template">
                                <Select
                                    placeholder="Select a Lease Template"
                                    options={
                                        props.leases?.map((lease) => ({
                                            label: lease.title,
                                            value: lease.id,
                                        })) || []
                                    }
                                />
                            </Form.Item>
                            <p>Please go create a template in Documenso.</p>
                        </Form>
                    </Modal>
                </>
            )}
            {props.type === "Admin Unlock Locker" && (
                <>
                    <ButtonComponent
                        type="primary"
                        onClick={showModal}
                        title={props.buttonTitle}
                    />
                    <Modal
                        className="p-3 flex-wrap-row"
                        title={<h3>{props.modalTitle}</h3>}
                        open={isModalOpen}
                        onOk={props.handleOkay}
                        onCancel={handleCancel}
                        // okButtonProps={{ hidden: true, disabled: true }}
                        // cancelButtonProps={{ hidden: true, disabled: true }}
                    >
                        <Divider />
                        <p>{props.content}</p>
                        <Divider />
                    </Modal>
                </>
            )}
            {props.type === "Update Password Locker" && (
                <>
                    <ButtonComponent
                        type="primary"
                        onClick={showModal}
                        title={props.buttonTitle}
                    />
                    <Modal
                        className="p-3 flex-wrap-row"
                        title={<h3>{props.modalTitle}</h3>}
                        open={isModalOpen}
                        onOk={props.handleOkay}
                        onCancel={handleCancel}
                        // okButtonProps={{ hidden: true, disabled: true }}
                        // cancelButtonProps={{ hidden: true, disabled: true }}
                    >
                        <Divider />
                        <p>{props.content}</p>
                        <Form>
                            <Form.Item name="password">
                                <Input
                                    placeholder="New Password"
                                    maxLength={4}
                                />
                            </Form.Item>
                        </Form>
                        <Divider />
                    </Modal>
                </>
            )}
            {props.type === "Unlock Locker" && (
                <>
                    <ButtonComponent
                        type="primary"
                        onClick={showModal}
                        title={props.buttonTitle}
                    />
                    <Modal
                        className="p-3 flex-wrap-row"
                        title={<h3>{props.modalTitle}</h3>}
                        open={isModalOpen}
                        onOk={props.handleOkay}
                        onCancel={handleCancel}
                        // okButtonProps={{ hidden: true, disabled: true }}
                        // cancelButtonProps={{ hidden: true, disabled: true }}
                    >
                        <Divider />
                        <p>{props.content}</p>
                        <Divider />
                    </Modal>
                </>
            )}
            {props.type === "Update Password Locker" && (
                <>
                    <ButtonComponent
                        type="primary"
                        onClick={showModal}
                        title={props.buttonTitle}
                    />
                    <Modal
                        className="p-3 flex-wrap-row"
                        title={<h3>{props.modalTitle}</h3>}
                        open={isModalOpen}
                        onOk={props.handleOkay}
                        onCancel={handleCancel}
                        // okButtonProps={{ hidden: true, disabled: true }}
                        // cancelButtonProps={{ hidden: true, disabled: true }}
                    >
                        <Divider />
                        <p>{props.content}</p>
                        <Form>
                            <Form.Item>
                                <Input
                                    placeholder="Enter New Password"
                                    type="password"
                                    // value={password}
                                    // onChange={(e) => setPassword(e.target.value)}
                                />
                            </Form.Item>
                        </Form>
                        <Divider />
                        {/* <div className="flex justify-content-end gap-2">
                            <Button
                                type="default"
                                onClick={handleCancel}>
                                Cancel
                            </Button>
                            <Button
                                type="primary"
                                onClick={props.handleOkay}>
                                Confirm
                            </Button>
                        </div> */}
                    </Modal>
                </>
            )}
        </>
    );
};

export default ModalComponent;<|MERGE_RESOLUTION|>--- conflicted
+++ resolved
@@ -1,7 +1,4 @@
-<<<<<<< HEAD
-
-=======
->>>>>>> d7d0ee9e
+
 import { useState } from "react";
 import { Button, Divider, Form, FormProps, Input, Modal, Select } from "antd";
 import { EditOutlined } from "@ant-design/icons";
@@ -44,29 +41,29 @@
     buttonType: "default" | "primary" | "secondary" | "accent" | "info" | "success" | "warning" | "danger";
     content: string | React.ReactNode;
     type:
-        |
+    |
         | "default"
-       
-        | "Smart Locker"
-       
-        | "Guest Parking"
-       
-        | "Invite Tenant"
-       
-        | "Edit Tenant"
-       
-        | "View Tenant Complaints"
-       
-        | "View Tenant Work Orders"
-       
-        | "Send Tenant Lease"
-       
-        | "Edit Apartment Building"
-        | "Update Password Locker"
-        | "Edit Tenant"
-        | "Admin Unlock Locker"
-        | "Update Password Locker"
-        | "Unlock Locker";
+
+    | "Smart Locker"
+
+    | "Guest Parking"
+
+    | "Invite Tenant"
+
+    | "Edit Tenant"
+
+    | "View Tenant Complaints"
+
+    | "View Tenant Work Orders"
+
+    | "Send Tenant Lease"
+
+    | "Edit Apartment Building"
+    | "Update Password Locker"
+    | "Edit Tenant"
+    | "Admin Unlock Locker"
+    | "Update Password Locker"
+    | "Unlock Locker";
     handleOkay: (data?: any) => Promise<void>;
     modalTitle?: string;
     apartmentBuildingEditProps?: Building;
@@ -588,8 +585,8 @@
                         open={isModalOpen}
                         onOk={props.handleOkay}
                         onCancel={handleCancel}
-                        // okButtonProps={{ hidden: true, disabled: true }}
-                        // cancelButtonProps={{ hidden: true, disabled: true }}
+                    // okButtonProps={{ hidden: true, disabled: true }}
+                    // cancelButtonProps={{ hidden: true, disabled: true }}
                     >
                         <Divider />
                         <p>{props.content}</p>
@@ -610,8 +607,8 @@
                         open={isModalOpen}
                         onOk={props.handleOkay}
                         onCancel={handleCancel}
-                        // okButtonProps={{ hidden: true, disabled: true }}
-                        // cancelButtonProps={{ hidden: true, disabled: true }}
+                    // okButtonProps={{ hidden: true, disabled: true }}
+                    // cancelButtonProps={{ hidden: true, disabled: true }}
                     >
                         <Divider />
                         <p>{props.content}</p>
@@ -640,8 +637,8 @@
                         open={isModalOpen}
                         onOk={props.handleOkay}
                         onCancel={handleCancel}
-                        // okButtonProps={{ hidden: true, disabled: true }}
-                        // cancelButtonProps={{ hidden: true, disabled: true }}
+                    // okButtonProps={{ hidden: true, disabled: true }}
+                    // cancelButtonProps={{ hidden: true, disabled: true }}
                     >
                         <Divider />
                         <p>{props.content}</p>
@@ -662,8 +659,8 @@
                         open={isModalOpen}
                         onOk={props.handleOkay}
                         onCancel={handleCancel}
-                        // okButtonProps={{ hidden: true, disabled: true }}
-                        // cancelButtonProps={{ hidden: true, disabled: true }}
+                    // okButtonProps={{ hidden: true, disabled: true }}
+                    // cancelButtonProps={{ hidden: true, disabled: true }}
                     >
                         <Divider />
                         <p>{props.content}</p>
@@ -672,8 +669,8 @@
                                 <Input
                                     placeholder="Enter New Password"
                                     type="password"
-                                    // value={password}
-                                    // onChange={(e) => setPassword(e.target.value)}
+                                // value={password}
+                                // onChange={(e) => setPassword(e.target.value)}
                                 />
                             </Form.Item>
                         </Form>
