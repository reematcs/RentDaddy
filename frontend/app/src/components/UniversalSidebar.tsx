--- conflicted
+++ resolved
@@ -41,10 +41,6 @@
                 {/* Logo and Title Container with Link to Landing Page if not logged in, and to Dashboard if logged in */}
                 <div className="demo-logo-vertical d-flex flex-column align-items-center justify-content-center my-5">
                     <Link to="/">
-<<<<<<< HEAD
-                        <p className="fs-2 logo-text text-white">EZRA</p>
-=======
->>>>>>> 6919f535
                         <img
                             src="/logo.png"
                             alt="EZRA Logo"
