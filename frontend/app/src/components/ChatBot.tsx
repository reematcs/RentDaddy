import React, { useState } from "react";
import ChatBot from "react-chatbotify";

interface Message {
    role: "user" | "assistant";
    content: string;
}

const MyChatBot: React.FC = () => {
    const [conversation, setConversation] = useState<Message[]>([]);
    const settings = {
        chatHistory: { storageKey: "example_llm_conversation" },
        general: {
            primaryColor: "#00674f",
            secondaryColor: "#00674f",
            showHeader: true,
            showFooter: false,
            showInputRow: true,
            embedded: false,
        },
        tooltip: {
            mode: "START",
<<<<<<< HEAD
            text: "Have a issue? Chat with me!",
=======
            text: "Have an issue? Chat with me!",
>>>>>>> 44ef8c08
        },
        header: {
            title: <div style={{ cursor: "pointer", margin: 0, fontSize: 20, fontWeight: "bold" }}>EZRA Bot</div>,
            showAvatar: false,
        },
        emoji: {
            disabled: true,
        },
        toast: {
            maxCount: 3,
            forbidOnMax: false,
            dismissOnClick: true,
        },
        notification: {
            showCount: false,
        },
        chatButton: {
            icon: "logo-with-bg.png",
        },
    };
    const callServerChat = async (params: { userInput: string; injectMessage: (msg: string) => Promise<void> }) => {
        const userMessage: Message = {
            role: "user",
            content: params.userInput,
        };

        const updatedConversation = [...conversation, userMessage];

        try {
            const response = await fetch("http://localhost:8080/api/chat", {
                method: "POST",
                headers: { "Content-Type": "application/json" },
                body: JSON.stringify({ conversation: updatedConversation }),
            });

            if (!response.ok) throw new Error("Server error");
            const data = await response.json();

            const assistantMessage: Message = {
                role: "assistant",
                content: data.reply,
            };

            setConversation([...updatedConversation, assistantMessage]);
            await params.injectMessage(data.reply);
        } catch (error) {
            await params.injectMessage("Unable to load model, try again later.");
        }
    };

    const flow = {
        start: {
            message: "Hello there! I'm EZRAbot, your helpful AI apartment assistant!",
            path: "loop",
        },
        loop: {
            message: async (params) => {
                await callServerChat(params);
            },
            path: "loop",
        },
    };

    return (
        <ChatBot
            settings={settings}
            flow={flow}
        />
    );
};

export default MyChatBot;<|MERGE_RESOLUTION|>--- conflicted
+++ resolved
@@ -20,11 +20,7 @@
         },
         tooltip: {
             mode: "START",
-<<<<<<< HEAD
-            text: "Have a issue? Chat with me!",
-=======
             text: "Have an issue? Chat with me!",
->>>>>>> 44ef8c08
         },
         header: {
             title: <div style={{ cursor: "pointer", margin: 0, fontSize: 20, fontWeight: "bold" }}>EZRA Bot</div>,
