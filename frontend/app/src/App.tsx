
import HeroBanner from "./components/HeroBanner";
import HomePageFeaturesComponent from "./components/HomePageFeaturesComponent"
<<<<<<< HEAD
import ClerkAuthDemo from "./components/ClerkAuthDemo";
=======
import DemoTestingComponent from "./components/DemoTestingComponent";
>>>>>>> 3ef7b659

function App() {
  return (
    <>
      <HeroBanner />
      <HomePageFeaturesComponent />

<<<<<<< HEAD
      <Link to="/">
        <h4>RentDaddy</h4>
      </Link>

      <div className="d-flex flex-column">
        <Link to="/reusable-components">
          <Button className="my-2">Checkout the Reusable Components</Button>
        </Link>

        {/* Login Button */}
        <Link to="/auth/login">
          <Button className="my-2">
            Login
          </Button>
        </Link>

        {/* Admin Button */}
        <Link to="/admin">
          <Button className="my-2">Admin</Button>
        </Link>

        {/* Tenant Button */}
        <Link to="/tenant">
          <Button className="my-2">Tenant</Button>
        </Link>
      </div>

      <Items />

      <ClerkAuthDemo />
=======
      {/* Let's completely remove this component once we are done testing */}
      {/* Or when everyone is confident they understand the code and how to use it themselves moving forward */}
      <DemoTestingComponent />
>>>>>>> 3ef7b659
    </>
  );
}



export default App;<|MERGE_RESOLUTION|>--- conflicted
+++ resolved
@@ -1,54 +1,24 @@
 
 import HeroBanner from "./components/HeroBanner";
 import HomePageFeaturesComponent from "./components/HomePageFeaturesComponent"
-<<<<<<< HEAD
 import ClerkAuthDemo from "./components/ClerkAuthDemo";
-=======
 import DemoTestingComponent from "./components/DemoTestingComponent";
->>>>>>> 3ef7b659
+
 
 function App() {
   return (
     <>
       <HeroBanner />
       <HomePageFeaturesComponent />
-
-<<<<<<< HEAD
-      <Link to="/">
-        <h4>RentDaddy</h4>
-      </Link>
-
-      <div className="d-flex flex-column">
-        <Link to="/reusable-components">
-          <Button className="my-2">Checkout the Reusable Components</Button>
-        </Link>
-
-        {/* Login Button */}
-        <Link to="/auth/login">
-          <Button className="my-2">
-            Login
-          </Button>
-        </Link>
-
-        {/* Admin Button */}
-        <Link to="/admin">
-          <Button className="my-2">Admin</Button>
-        </Link>
-
-        {/* Tenant Button */}
-        <Link to="/tenant">
-          <Button className="my-2">Tenant</Button>
-        </Link>
-      </div>
-
-      <Items />
-
-      <ClerkAuthDemo />
-=======
+      
+      
       {/* Let's completely remove this component once we are done testing */}
       {/* Or when everyone is confident they understand the code and how to use it themselves moving forward */}
       <DemoTestingComponent />
->>>>>>> 3ef7b659
+      
+      {/* Let's completely remove this component once we are done testing */}
+      {/* Or when everyone is confident they understand the code and how to use it themselves moving forward */}
+      <DemoTestingComponent />
     </>
   );
 }
