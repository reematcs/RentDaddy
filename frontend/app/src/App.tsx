<<<<<<< HEAD
import { useState } from "react"
import { useMutation } from "@tanstack/react-query"
import { Link } from "react-router"
import { Button } from "antd"
import HomePageFeaturesComponent from "./components/HomePageFeaturesComponent"
=======
import { useState } from "react";
import { useMutation } from "@tanstack/react-query";
import { Link } from "react-router";
import { Button } from "antd";
import HeroBanner from "./components/HeroBanner";
>>>>>>> c4daf107

function App() {
  const [count, setCount] = useState(0);

  return (
    <>
      <HeroBanner />

      <Link to="/">
        <h4>RentDaddy</h4>
      </Link>

      <HomePageFeaturesComponent />

      <div className="d-flex flex-column">
        <Link to="/reusable-components">
          <Button className="my-2">Checkout the Reusable Components</Button>
        </Link>

        {/* Login Button */}
        <Link to="/authentication/login">
          <Button className="my-2">Login</Button>
        </Link>

        {/* Admin Button */}
        <Link to="/admin">
          <Button className="my-2">Admin</Button>
        </Link>

        {/* Tenant Button */}
        <Link to="/tenant">
          <Button className="my-2">Tenant</Button>
        </Link>
      </div>

      <Items />
    </>
  );
}

function Items() {
  // Mutations //isPending not used currently, left for learning.
  const { mutate: createPost, isPending: isDeleting } = useMutation({
    mutationFn: async () => {
      const res = await fetch("http://localhost:3069/test/post", {
        method: "POST",
        headers: { "Content-Type": "application/json" },
        body: JSON.stringify({ id: "1" }),
      });
      return res;
    },
    onSuccess: () => {
      // Invalidate and refetch
      console.log("succes");
    },
    onError: (e: any) => {
      console.log("error ", e);
    },
  });

  const { mutate: createPut } = useMutation({
    mutationFn: async () => {
      const res = await fetch("http://localhost:3069/test/put", {
        method: "PUT",
        headers: { "Content-Type": "application/json" },
        body: JSON.stringify({ id: "1" }),
      });
      return res;
    },
    onSuccess: () => {
      // Invalidate and refetch
      console.log("success");
    },
    onError: (e: any) => {
      console.log("error ", e);
    },
  });

  const { mutate: createDelete } = useMutation({
    mutationFn: async () => {
      const res = await fetch("http://localhost:3069/test/delete", {
        method: "DELETE",
        headers: { "Content-Type": "application/json" },
        body: JSON.stringify({ id: "1" }),
      });
      return res;
    },
    onSuccess: () => {
      // Invalidate and refetch
      console.log("success");
    },
    onError: (e: any) => {
      console.log("error ", e);
    },
  });

  const { mutate: createGet } = useMutation({
    mutationFn: async () => {
      const res = await fetch("http://localhost:3069/test/get", {
        method: "GET",
        headers: { "Content-Type": "application/json" },
      });
      return res;
    },
    onSuccess: () => {
      // Invalidate and refetch
      console.log("success");
    },
    onError: (e: any) => {
      console.log("error ", e);
    },
  });

  const { mutate: createPatch } = useMutation({
    mutationFn: async () => {
      const res = await fetch("http://localhost:3069/test/patch", {
        method: "PATCH",
        headers: { "Content-Type": "application/json" },
        body: JSON.stringify({ id: "1" }),
      });
      return res;
    },
    onSuccess: () => {
      // Invalidate and refetch
      console.log("success");
    },
    onError: (e: any) => {
      console.log("error ", e);
    },
  });

  return (
    <div className="flex g-2">
      <button
        className="btn btn-primary m-2"
        onClick={() => {
          createGet();
        }}
      >
        GET
      </button>
      <button
        className="btn btn-secondary  m-2"
        onClick={() => {
          createPost();
        }}
      >
        Post
      </button>
      <button
        className="btn btn-warning  m-2"
        onClick={() => {
          createPut();
        }}
      >
        Put
      </button>
      <button
        className="btn btn-light  m-2"
        onClick={() => {
          createDelete();
        }}
      >
        Delete
      </button>
      <button
        className="btn btn-dark  m-2"
        onClick={() => {
          createPatch();
        }}
      >
        Patch
      </button>
    </div>
  );
}

export default App;<|MERGE_RESOLUTION|>--- conflicted
+++ resolved
@@ -1,16 +1,9 @@
-<<<<<<< HEAD
-import { useState } from "react"
-import { useMutation } from "@tanstack/react-query"
-import { Link } from "react-router"
-import { Button } from "antd"
-import HomePageFeaturesComponent from "./components/HomePageFeaturesComponent"
-=======
 import { useState } from "react";
 import { useMutation } from "@tanstack/react-query";
 import { Link } from "react-router";
 import { Button } from "antd";
 import HeroBanner from "./components/HeroBanner";
->>>>>>> c4daf107
+import HomePageFeaturesComponent from "./components/HomePageFeaturesComponent"
 
 function App() {
   const [count, setCount] = useState(0);
