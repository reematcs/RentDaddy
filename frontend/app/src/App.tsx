import { useState } from "react";
import { useMutation } from "@tanstack/react-query";
import { Link } from "react-router";
import { Button } from "antd";
import HeroBanner from "./components/HeroBanner";

function App() {
  const [count, setCount] = useState(0);

  return (
    <>
      <HeroBanner />

      <Link to="/">
        <h4>RentDaddy</h4>
      </Link>

      <div className="d-flex flex-column">
        <Link to="/reusable-components">
          <Button className="my-2">Checkout the Reusable Components</Button>
        </Link>

        {/* Login Button */}
<<<<<<< HEAD
        <Link to="/auth/login">
          <Button className="my-2">
            Login
          </Button>
=======
        <Link to="/authentication/login">
          <Button className="my-2">Login</Button>
>>>>>>> c2a2cffb
        </Link>

        {/* Admin Button */}
        <Link to="/admin">
          <Button className="my-2">Admin</Button>
        </Link>

        {/* Tenant Button */}
        <Link to="/tenant">
          <Button className="my-2">Tenant</Button>
        </Link>
      </div>

      <Items />
    </>
  );
}

function Items() {
  // Mutations //isPending not used currently, left for learning.
  const { mutate: createPost, isPending: isDeleting } = useMutation({
    mutationFn: async () => {
      const res = await fetch("http://localhost:3069/test/post", {
        method: "POST",
        headers: { "Content-Type": "application/json" },
        body: JSON.stringify({ id: "1" }),
      });
      return res;
    },
    onSuccess: () => {
      // Invalidate and refetch
      console.log("succes");
    },
    onError: (e: any) => {
      console.log("error ", e);
    },
  });

  const { mutate: createPut } = useMutation({
    mutationFn: async () => {
      const res = await fetch("http://localhost:3069/test/put", {
        method: "PUT",
        headers: { "Content-Type": "application/json" },
        body: JSON.stringify({ id: "1" }),
      });
      return res;
    },
    onSuccess: () => {
      // Invalidate and refetch
      console.log("success");
    },
    onError: (e: any) => {
      console.log("error ", e);
    },
  });

  const { mutate: createDelete } = useMutation({
    mutationFn: async () => {
      const res = await fetch("http://localhost:3069/test/delete", {
        method: "DELETE",
        headers: { "Content-Type": "application/json" },
        body: JSON.stringify({ id: "1" }),
      });
      return res;
    },
    onSuccess: () => {
      // Invalidate and refetch
      console.log("success");
    },
    onError: (e: any) => {
      console.log("error ", e);
    },
  });

  const { mutate: createGet } = useMutation({
    mutationFn: async () => {
      const res = await fetch("http://localhost:3069/test/get", {
        method: "GET",
        headers: { "Content-Type": "application/json" },
      });
      return res;
    },
    onSuccess: () => {
      // Invalidate and refetch
      console.log("success");
    },
    onError: (e: any) => {
      console.log("error ", e);
    },
  });

  const { mutate: createPatch } = useMutation({
    mutationFn: async () => {
      const res = await fetch("http://localhost:3069/test/patch", {
        method: "PATCH",
        headers: { "Content-Type": "application/json" },
        body: JSON.stringify({ id: "1" }),
      });
      return res;
    },
    onSuccess: () => {
      // Invalidate and refetch
      console.log("success");
    },
    onError: (e: any) => {
      console.log("error ", e);
    },
  });

  return (
    <div className="flex g-2">
      <button
        className="btn btn-primary m-2"
        onClick={() => {
          createGet();
        }}
      >
        GET
      </button>
      <button
        className="btn btn-secondary  m-2"
        onClick={() => {
          createPost();
        }}
      >
        Post
      </button>
      <button
        className="btn btn-warning  m-2"
        onClick={() => {
          createPut();
        }}
      >
        Put
      </button>
      <button
        className="btn btn-light  m-2"
        onClick={() => {
          createDelete();
        }}
      >
        Delete
      </button>
      <button
        className="btn btn-dark  m-2"
        onClick={() => {
          createPatch();
        }}
      >
        Patch
      </button>
    </div>
  );
}

export default App;<|MERGE_RESOLUTION|>--- conflicted
+++ resolved
@@ -21,15 +21,10 @@
         </Link>
 
         {/* Login Button */}
-<<<<<<< HEAD
         <Link to="/auth/login">
           <Button className="my-2">
             Login
           </Button>
-=======
-        <Link to="/authentication/login">
-          <Button className="my-2">Login</Button>
->>>>>>> c2a2cffb
         </Link>
 
         {/* Admin Button */}
