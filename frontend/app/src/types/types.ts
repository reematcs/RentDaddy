<<<<<<< HEAD
import dayjs from 'dayjs';
=======
export type GetApartment = {
    id: number;
    unitNumber: number | null;
    price: number | null;
    size: number | null;
    managementId: number;
    availability: boolean;
};

export type LeaseStatus = "draft" | "pending_approval" | "active" | "expired" | "terminated" | "renewed";

>>>>>>> bccd710b
export interface LeaseData {
    id: number;
    tenantId: number;
    apartmentId: number;
    tenantEmail: string;
    tenantName: string;
    apartment: string;
    leaseStartDate: string;
    leaseEndDate: string;
    rentAmount: number;
    status: string;
    formattedStartDate?: dayjs.Dayjs;
    formattedEndDate?: dayjs.Dayjs;
    admin_doc_url?: string;

}

export interface TenantLeaseStatusAndURL {
    status: string;
    url: string;
}

export type WorkCategory = "plumbing" | "electric" | "carpentry" | "hvac" | "other";
export type WorkStatus = "open" | "in_progress" | "resolved" | "closed";

export type WorkOrderEntry = {
    category: WorkCategory;
    title: string;
    description: string;
    UnitNumber: number;
};

export interface WorkOrderData {
    key: number;
    workOrderNumber: number;
    creatingBy: number; // this is the user from tenant table that created ticket
    category: WorkCategory;
    title: string;
    description: string;
    unitNumber: string;
    status: WorkStatus;
    createdAt: Date;
    updatedAt: Date;
}

export type ComplaintCategory = "maintenance" | "noise" | "security" | "parking" | "neighbor" | "trash" | "internet" | "lease" | "natural_disaster" | "other";
export type ComplaintStatus = "open" | "in_progress" | "resolved" | "closed";

export interface ComplaintData {
    id: number;
    complaintNumber: number;
    createdBy: number;
    category: ComplaintCategory;
    title: string;
    description: string;
    unitNumber: number;
    status: ComplaintStatus;
    updatedAt: string;
    createdAt: string;
}

export type ComplaintEntry = {
    title: string;
    description: string;
    category: ComplaintCategory;
    unit_number: number;
};

export interface ComplaintsData {
    key: number;
    complaintNumber: number;
    createdBy: number;
    category: "maintenance" | "noise" | "security" | "parking" | "neighbor" | "trash" | "internet" | "lease" | "natural_disaster" | "other";
    title: string;
    description: string;
    unitNumber: string;
    status: "open" | "in_progress" | "resolved" | "closed";
    createdAt: Date;
    updatedAt: Date;
}

// Defines a generic type for user-related tables
export interface UserData {
    key: React.Key;
    name: string;
    email: string;
    role: "admin" | "user";
}
export type Role = "admin" | "tenant";
export type AccountStatus = "active" | "inactive" | "suspended";

export type User = {
    id: number;
    clerk_id: string;
    first_name: string;
    last_name: string;
    email: string;
    phone: string | null;
    role: Role;
    unit_number: number | null;
    status: AccountStatus;
    created_at: string;
};

export type TenantsWithLeaseStatus = {
    id: number;
    clerk_id: string;
    first_name: string;
    last_name: string;
    email: string;
    phone: string | null;
    role: Role;
    unit_number: number | null;
    status: AccountStatus;
    created_at: string;
    lease_status: string;
    lease_start_date: string;
    lease_end_date: string;
};
// The below is from the examples of Ant Design.
export interface DataType {
    key: string;
    name: string;
    age: number;
    address: string;
}

export interface Parking {
    id: number;
    created_by: number;
    updated_at: string;
    // 2 days long
    expires_at: string;
}

export interface ParkingEntry {
    created_by: number;
    car_color: string;
    car_make: string;
    license_plate: string;
}

export type ClerkPublicMetadata = {
    Db_id: number;
    role: Role;
};<|MERGE_RESOLUTION|>--- conflicted
+++ resolved
@@ -1,6 +1,4 @@
-<<<<<<< HEAD
 import dayjs from 'dayjs';
-=======
 export type GetApartment = {
     id: number;
     unitNumber: number | null;
@@ -9,10 +7,6 @@
     managementId: number;
     availability: boolean;
 };
-
-export type LeaseStatus = "draft" | "pending_approval" | "active" | "expired" | "terminated" | "renewed";
-
->>>>>>> bccd710b
 export interface LeaseData {
     id: number;
     tenantId: number;
@@ -24,15 +18,6 @@
     leaseEndDate: string;
     rentAmount: number;
     status: string;
-    formattedStartDate?: dayjs.Dayjs;
-    formattedEndDate?: dayjs.Dayjs;
-    admin_doc_url?: string;
-
-}
-
-export interface TenantLeaseStatusAndURL {
-    status: string;
-    url: string;
 }
 
 export type WorkCategory = "plumbing" | "electric" | "carpentry" | "hvac" | "other";
