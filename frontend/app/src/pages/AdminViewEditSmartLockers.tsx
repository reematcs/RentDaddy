--- conflicted
+++ resolved
@@ -5,16 +5,10 @@
 import Table, { ColumnsType } from "antd/es/table";
 import { Tenant } from "../components/ModalComponent";
 import { useState } from "react";
-<<<<<<< HEAD
-import ButtonComponent from "../components/reusableComponents/ButtonComponent";
-import { ArrowRightOutlined } from "@ant-design/icons";
-import { Button, Dropdown, MenuProps } from "antd";
-=======
 import { NumberOutlined, SyncOutlined, UnlockOutlined } from "@ant-design/icons";
 import { Button, Dropdown, Form, InputNumber, MenuProps, Modal, Select } from "antd";
 import { generateAccessCode } from "../lib/utils";
 import { TableRowSelection } from "antd/es/table/interface";
->>>>>>> e23615a6
 
 const serverUrl = import.meta.env.VITE_SERVER_URL;
 const absoluteServerUrl = `${serverUrl}`;
@@ -86,40 +80,22 @@
         },
     });
 
-<<<<<<< HEAD
-    const { mutate: unlockLocker } = useMutation({
-        mutationFn: async (lockerID: number) => {
-=======
     // Query for fetching lockers
     const { data: lockers, isLoading: isLoadingLockers } = useQuery<Locker[]>({
         queryKey: ["lockers"],
         queryFn: async () => {
             // console.log("Fetching lockers...");
->>>>>>> e23615a6
             const token = await getToken();
             if (!token) {
                 throw new Error("No authentication token available");
             }
 
-<<<<<<< HEAD
-            const res = await fetch(`${API_URL}/admin/lockers/${lockerID}`, {
-                method: "PUT",
-=======
             const res = await fetch(`${absoluteServerUrl}/admin/lockers`, {
                 method: "GET",
->>>>>>> e23615a6
                 headers: {
                     "Content-Type": "application/json",
                     Authorization: `Bearer ${token}`,
                 },
-<<<<<<< HEAD
-                body: JSON.stringify({
-                    locker_id: lockerID,
-                    access_code: accessCode,
-                    in_use: false,
-                }),
-=======
->>>>>>> e23615a6
             });
 
             // console.log("Locker response status:", res.status);
@@ -136,88 +112,6 @@
         staleTime: 1000 * 60 * 5, // Consider data fresh for 5 minutes
     });
 
-<<<<<<< HEAD
-    const UpdatePasswordLockerModal = ({ lockerId, password, handleOkay }: UpdatePasswordModalProps) => {
-        return (
-            <ModalComponent
-                buttonTitle="Update Password"
-                buttonType="primary"
-                modalTitle="Update Password"
-                content={`Current password: ${password}`}
-                type="Update Password Locker"
-                locker={lockerId}
-                setAccessCode={setAccessCode}
-                handleOkay={async () => {
-                    await handleOkay();
-                }}
-                setUserId={setSelectedUserId}
-                selectedUserId={selectedUserId ?? ""}
-                accessCode={accessCode}
-            />
-        );
-    };
-
-    const UnlockLockerModal = ({ lockerId, handleOkay, setAccessCode }: UnlockLockerModalProps) => {
-        return (
-            <ModalComponent
-                buttonTitle="Unlock Locker"
-                buttonType="primary"
-                modalTitle="Unlock Locker"
-                content="Are you sure that you would like to unlock the locker?"
-                type="Admin Unlock Locker"
-                setAccessCode={setAccessCode}
-                locker={lockerId}
-                handleOkay={async () => {
-                    await handleOkay();
-                }}
-                setUserId={setSelectedUserId}
-                selectedUserId={selectedUserId ?? ""}
-                accessCode={accessCode}
-            />
-        );
-    };
-
-    function ActionMenu(props: ActionsDropdownProps) {
-        const items: MenuProps["items"] = [
-            {
-                key: "1",
-                label: (
-                    <UpdatePasswordLockerModal
-                        lockerId={props.lockerId}
-                        password={props.password}
-                        handleOkay={updatePassword}
-                        setLockerId={(id: number) => setSelectedUserId(id.toString())}
-                        setAccessCode={setAccessCode}
-                    />
-                ),
-            },
-            {
-                key: "2",
-                label: (
-                    <UnlockLockerModal
-                        lockerId={props.lockerId}
-                        handleOkay={() => unlockLocker(props.lockerId)}
-                        // setLockerId={setSelectedUserId}
-                        setAccessCode={setAccessCode}
-                    />
-                ),
-            },
-        ];
-
-        return (
-            <div>
-                <Dropdown
-                    menu={{ items }}
-                    placement="bottomRight"
-                    overlayClassName={"custom-dropdown"}>
-                    <Button>
-                        <p className="fs-3 fw-bold">...</p>
-                    </Button>
-                </Dropdown>
-            </div>
-        );
-    }
-=======
     const { mutate: updatePassword } = useMutation({
         mutationFn: async ({ lockerID, accessCode }: { lockerID: number; accessCode: string }) => {
             if (!lockerID) {
@@ -226,7 +120,6 @@
             if (!accessCode) {
                 throw new Error("Invalid access code");
             }
->>>>>>> e23615a6
 
             const token = await getToken();
             if (!token) {
@@ -391,31 +284,6 @@
             <PageTitleComponent title="Admin View Edit Smart Lockers" />
             <p className="text-muted mb-4 text-center">View and manage all smart lockers in the system</p>
             <div className="d-flex mb-4 gap-2">
-<<<<<<< HEAD
-                <ModalComponent
-                    buttonTitle="Add Package"
-                    buttonType="default"
-                    modalTitle="Add Package"
-                    content=""
-                    tenant={tenants ?? []}
-                    type="Smart Locker"
-                    setUserId={setSelectedUserId}
-                    setAccessCode={setAccessCode}
-                    selectedUserId={selectedUserId ?? ""}
-                    accessCode={accessCode}
-                    handleOkay={async () => {
-                        await handleAddPackage();
-                    }}
-                />
-                {/* Refresh button */}
-                <ButtonComponent
-                    title="Refresh"
-                    type="default"
-                    icon={<ArrowRightOutlined />}
-                    onClick={() => {
-                        window.location.reload();
-                    }}
-=======
                 <AddLockersModal />
                 <AddPackageModal tenants={tenants ?? []} />
             </div>
@@ -444,7 +312,6 @@
                     rowSelection={rowSelection}
                     columns={columns}
                     dataSource={dataSource}
->>>>>>> e23615a6
                 />
             </div>
             {/* <TableComponent */}
@@ -565,7 +432,7 @@
                     addPackage({ selectedUserId: addPackageForm.getFieldValue("selectedUserId"), accessCode: addPackageForm.getFieldValue("accessCode") });
                 }}
                 okButtonProps={{ hidden: false, disabled: addPackageIsPending ? true : false }}
-                // cancelButtonProps={{ hidden: true, disabled: true }}>
+            // cancelButtonProps={{ hidden: true, disabled: true }}>
             >
                 <div>
                     <Form
@@ -684,7 +551,7 @@
                 onCancel={handleCancel}
                 onOk={() => addLockers(lockerForm.getFieldValue("numberOfLockers"))}
                 okButtonProps={{ hidden: false, disabled: isPending ? true : false }}
-                // cancelButtonProps={{ hidden: true, disabled: true }}>
+            // cancelButtonProps={{ hidden: true, disabled: true }}>
             >
                 <div>
                     <Form
