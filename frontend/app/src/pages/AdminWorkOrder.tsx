import "../styles/styles.scss";

import { Tag } from "antd";
import dayjs from "dayjs";
import { Input, Select } from "antd";
import { SearchOutlined } from "@ant-design/icons";
import ModalComponent from "../components/ModalComponent";
import TableComponent from "../components/reusableComponents/TableComponent";
import type { ColumnsType, ColumnType } from "antd/es/table/interface";
import AlertComponent from "../components/reusableComponents/AlertComponent";
import { WorkOrderData, ComplaintsData } from "../types/types";
import type { TablePaginationConfig } from "antd";
import { useState } from "react";
import PageTitleComponent from "../components/reusableComponents/PageTitleComponent";
import EmptyState from "../components/reusableComponents/EmptyState";
import { useQuery, useQueryClient } from "@tanstack/react-query";
import { useAuth } from "@clerk/clerk-react";

<<<<<<< HEAD
const API_URL = import.meta.env.VITE_BACKEND_URL;

=======
const serverUrl = import.meta.env.VITE_SERVER_URL;
const absoluteServerUrl = `${serverUrl}`;
>>>>>>> e23615a6

const getWorkOrderColumnSearchProps = (dataIndex: keyof WorkOrderData, title: string): ColumnType<WorkOrderData> => ({
    filterDropdown: (filterDropdownProps) => (
        <div style={{ padding: 8 }}>
            <Input
                placeholder={`Search ${title}`}
                value={filterDropdownProps.selectedKeys[0]}
                onChange={(e) => filterDropdownProps.setSelectedKeys(e.target.value ? [e.target.value] : [])}
                onPressEnter={() => filterDropdownProps.confirm()}
            />
        </div>
    ),
    filterIcon: (filtered) => <SearchOutlined style={{ color: filtered ? "#1890ff" : undefined }} />,
    onFilter: (value, record) => {
        const val = record[dataIndex];
        return (
            val
                ?.toString()
                .toLowerCase()
                .includes((value as string).toLowerCase()) ?? false
        );
    },
});

const getComplaintColumnSearchProps = (dataIndex: keyof ComplaintsData, title: string): ColumnType<ComplaintsData> => ({
    filterDropdown: (filterDropdownProps) => (
        <div style={{ padding: 8 }}>
            <Input
                placeholder={`Search ${title}`}
                value={filterDropdownProps.selectedKeys[0]}
                onChange={(e) => filterDropdownProps.setSelectedKeys(e.target.value ? [e.target.value] : [])}
                onPressEnter={() => filterDropdownProps.confirm()}
            />
        </div>
    ),
    filterIcon: (filtered) => <SearchOutlined style={{ color: filtered ? "#1890ff" : undefined }} />,
    onFilter: (value, record) => {
        const val = record[dataIndex];
        return (
            val
                ?.toString()
                .toLowerCase()
                .includes((value as string).toLowerCase()) ?? false
        );
    },
});

const shortenInput = (input: string, maxLength: number = 30) => {
    if (input.length > maxLength) {
        return input.substring(0, maxLength - 3) + "...";
    } else {
        return input;
    }
};

const workOrderColumns: ColumnsType<WorkOrderData> = [
    {
        title: "Work Order ID",
        dataIndex: "id",
        key: "id",
        ...getWorkOrderColumnSearchProps("id", "Work Order ID"),
        sorter: (a, b) => a.id - b.id,
    },
    {
        title: "Category",
        dataIndex: "category",
        key: "category",
        ...getWorkOrderColumnSearchProps("category", "Category"),
        render: (category) => {
            let color = "";
            let text = "";

            switch (category) {
                case "plumbing":
                    text = "Plumbing 🛀";
                    color = "blue";
                    break;
                case "electrical":
                    text = "Electrical ⚡";
                    color = "yellow";
                    break;
                case "carpentry":
                    text = "Carpentry 🪚";
                    color = "brown";
                    break;
                case "hvac":
                    text = "HVAC 🌡️";
                    color = "grey";
                    break;
                default:
                    text = "Other";
            }

            return <Tag color={color}>{text}</Tag>;
        },
        className: "text-center",
    },
    {
        title: "Title",
        dataIndex: "title",
        key: "title",
        sorter: (a, b) => a.title.localeCompare(b.title),
        ...getWorkOrderColumnSearchProps("title", "Inquiry"),
        render: (title: string) => shortenInput(title, 25),
    },
    {
        title: "Description",
        dataIndex: "description",
        key: "description",
        ...getWorkOrderColumnSearchProps("description", "Description"),
        render: (description: string) => shortenInput(description),
    },
    {
        title: "Unit",
        dataIndex: "unitNumber",
        key: "unitNumber",
        ...getWorkOrderColumnSearchProps("unitNumber", "Unit"),
    },
    {
        title: "Status",
        dataIndex: "status",
        key: "status",
        ...getWorkOrderColumnSearchProps("status", "Status"),
        render: (status: string) => {
            let color = "default";
            switch (status) {
                case "open":
                    color = "red";
                    break;
                case "in_progress":
                    color = "orange";
                    break;
                case "resolved":
                    color = "blue";
                    break;
                case "closed":
                    color = "green";
                    break;
            }
            return <Tag color={color}>{status.replace("_", " ").toUpperCase()}</Tag>;
        },
        className: "text-center",
    },
    {
        title: "Created",
        dataIndex: "createdAt",
        key: "createdAt",
        ...getWorkOrderColumnSearchProps("createdAt", "Created"),
        sorter: (a, b) => dayjs(a.createdAt).unix() - dayjs(b.createdAt).unix(),
        render: (date) => dayjs(date).format("MMM D, YYYY h:mm A"),
    },
    {
        title: "Updated",
        dataIndex: "updatedAt",
        key: "updatedAt",
        ...getWorkOrderColumnSearchProps("updatedAt", "Updated"),
        sorter: (a, b) => dayjs(a.updatedAt).unix() - dayjs(b.updatedAt).unix(),
        render: (date) => dayjs(date).format("MMM D, YYYY h:mm A"),
    },
];

const complaintsColumns: ColumnsType<ComplaintsData> = [
    {
        title: "Complaint ID",
        dataIndex: "id",
        key: "id",
        ...getComplaintColumnSearchProps("id", "Complaint ID"),
        sorter: (a, b) => a.id - b.id,
    },
    {
        title: "Category",
        dataIndex: "category",
        key: "category",
        sorter: (a, b) => a.category.localeCompare(b.category),
        filters: [
            { text: "Maintenance", value: "maintenance" },
            { text: "Noise", value: "noise" },
            { text: "Security", value: "security" },
            { text: "Parking", value: "parking" },
            { text: "Neighbor", value: "neighbor" },
            { text: "Trash", value: "trash" },
            { text: "Internet", value: "internet" },
            { text: "Lease", value: "lease" },
            { text: "Natural Disaster", value: "natural_disaster" },
            { text: "Other", value: "other" },
        ],
        onFilter: (value, record) => record.category === (value as ComplaintsData["category"]),
        render: (category) => {
            let color = "";
            let text = "";

            switch (category) {
                case "maintenance":
                    text = "Maintenance 🔧";
                    color = "blue";
                    break;
                case "noise":
                    text = "Noise 🔊";
                    color = "orange";
                    break;
                case "security":
                    text = "Security 🔒";
                    color = "red";
                    break;
                case "parking":
                    text = "Parking 🚗";
                    color = "purple";
                    break;
                case "neighbor":
                    text = "Neighbor 🏘️";
                    color = "green";
                    break;
                case "trash":
                    text = "Trash 🗑️";
                    color = "brown";
                    break;
                case "internet":
                    text = "Internet 🌐";
                    color = "cyan";
                    break;
                case "lease":
                    text = "Lease 📝";
                    color = "gold";
                    break;
                case "natural_disaster":
                    text = "Disaster 🌪️";
                    color = "grey";
                    break;
                default:
                    text = "Other";
                    color = "default";
            }

            return <Tag color={color}>{text}</Tag>;
        },
        className: "text-center",
    },
    {
        title: "Title",
        dataIndex: "title",
        key: "title",
        ...getComplaintColumnSearchProps("title", "Title"),
        render: (title: string) => shortenInput(title, 25),
    },
    {
        title: "Description",
        dataIndex: "description",
        key: "description",
        ...getComplaintColumnSearchProps("description", "Description"),
        render: (description: string) => shortenInput(description),
    },
    {
        title: "Unit",
        dataIndex: "unitNumber",
        key: "unitNumber",
        ...getComplaintColumnSearchProps("unitNumber", "Unit"),
    },
    {
        title: "Status",
        dataIndex: "status",
        key: "status",
        ...getComplaintColumnSearchProps("status", "Status"),
        render: (status: string) => {
            let color = "default";
            switch (status) {
                case "in_progress":
                    color = "blue";
                    break;
                case "resolved":
                    color = "green";
                    break;
                case "closed":
                    color = "gray";
                    break;
                case "open":
                    color = "red";
                    break;
            }
            return <Tag color={color}>{status.replace("_", " ").toUpperCase()}</Tag>;
        },
        className: "text-center",
    },
    {
        title: "Created",
        dataIndex: "createdAt",
        key: "createdAt",
        sorter: (a, b) => dayjs(a.createdAt).unix() - dayjs(b.createdAt).unix(),
        render: (date) => dayjs(date).format("MMM D, YYYY h:mm A"),
    },
    {
        title: "Updated",
        dataIndex: "updatedAt",
        key: "updatedAt",
        sorter: (a, b) => dayjs(a.updatedAt).unix() - dayjs(b.updatedAt).unix(),
        render: (date) => dayjs(date).format("MMM D, YYYY h:mm A"),
    },
];

const paginationConfig: TablePaginationConfig = {
    pageSize: 5,
    showSizeChanger: false,
};

const AdminWorkOrder = () => {
    // const [workOrderData, setWorkOrderData] = useState<WorkOrderData[]>(workOrderDataRaw);
    // const [complaintsData, setComplaintsData] = useState<ComplaintsData[]>(complaintsDataRaw);
    const [selectedItem, setSelectedItem] = useState<WorkOrderData | ComplaintsData | null>(null);
    const [isModalVisible, setIsModalVisible] = useState(false);
    const [itemType, setItemType] = useState<"workOrder" | "complaint">("workOrder");
    const [currentStatus, setCurrentStatus] = useState<string>("");

    const { getToken } = useAuth();
    const queryClient = useQueryClient();

    const {
        data: workOrderData,
        isLoading: isWorkOrdersLoading,
        error: workOrdersError,
    } = useQuery({
        queryKey: ["workOrders"],
        queryFn: async () => {
            const token = await getToken();
            const response = await fetch(`${absoluteServerUrl}/admin/work_orders`, {
                method: "GET",
                headers: {
                    Authorization: `Bearer ${token}`,
                    "Content-Type": "application/json",
                },
            });
            if (!response.ok) {
                throw new Error("Failed to fetch work orders");
            }
<<<<<<< HEAD
            const data = await response.json() as WorkOrderData[];
=======
            const data = (await response.json()) as WorkOrderData[];
>>>>>>> e23615a6
            if (!Array.isArray(data)) {
                throw new Error("No work orders");
            }

<<<<<<< HEAD
            return data
=======
            return data;
>>>>>>> e23615a6
        },
    });

    const {
        data: complaintsData,
        isLoading: isComplaintsLoading,
        error: complaintsError,
    } = useQuery({
        queryKey: ["complaints"],
        queryFn: async () => {
            const token = await getToken();
            const response = await fetch(`${absoluteServerUrl}/admin/complaints`, {
                method: "GET",
                headers: {
                    Authorization: `Bearer ${token}`,
                    "Content-Type": "application/json",
                },
            });
            if (!response.ok) {
                throw new Error(`HTTP error! status: ${response.status}`);
            }
<<<<<<< HEAD
            const data = await response.json() as ComplaintsData[];
            if (!Array.isArray(data)) {
                throw new Error('No complaints');
=======
            const data = (await response.json()) as ComplaintsData[];
            if (!Array.isArray(data)) {
                throw new Error("No complaints");
>>>>>>> e23615a6
            }

            return data;
        },
    });

    const handleStatusChange = (newStatus: string) => {
        setCurrentStatus(newStatus);
    };

    const handleConfirm = async () => {
        if (selectedItem && currentStatus) {
            try {
                const token = await getToken();

                if (itemType === "workOrder") {
                    // Work order update logic (existing)
<<<<<<< HEAD
                    const response = await fetch(`${API_URL}/admin/work_orders/${selectedItem.id}/status`, {
                        method: 'PATCH',
=======
                    const response = await fetch(`${absoluteServerUrl}/admin/work_orders/${selectedItem.id}/status`, {
                        method: "PATCH",
>>>>>>> e23615a6
                        headers: {
                            "Content-Type": "application/json",
                            Authorization: `Bearer ${token}`,
                        },
                        body: JSON.stringify({
                            status: currentStatus,
                        }),
                    });

                    if (!response.ok) {
                        throw new Error("Failed to update work order");
                    }

                    queryClient.setQueryData(["workOrders"], (oldData: WorkOrderData[] | undefined) => {
                        if (!oldData) return oldData;
<<<<<<< HEAD
                        return oldData.map(item =>
                            item.id === selectedItem.id
                                ? { ...item, status: currentStatus, updatedAt: new Date() }
                                : item
                        );
                    });
                } else {
                    const response = await fetch(`${API_URL}/admin/complaints/${selectedItem.id}/status`, {
=======
                        return oldData.map((item) => (item.id === selectedItem.id ? { ...item, status: currentStatus, updatedAt: new Date() } : item));
                    });
                } else {
                    const response = await fetch(`${absoluteServerUrl}/admin/complaints/${selectedItem.id}/status`, {
>>>>>>> e23615a6
                        method: "PATCH",
                        headers: {
                            "Content-Type": "application/json",
                            Authorization: `Bearer ${token}`,
                        },
                        body: JSON.stringify({
                            status: currentStatus,
                        }),
                    });

                    if (!response.ok) {
                        throw new Error("Failed to update complaint");
                    }

                    queryClient.setQueryData(["complaints"], (oldData: ComplaintsData[] | undefined) => {
                        if (!oldData) return oldData;
<<<<<<< HEAD
                        return oldData.map(item =>
                            item.id === selectedItem.id
                                ? { ...item, status: currentStatus, updatedAt: new Date() }
                                : item
                        );
=======
                        return oldData.map((item) => (item.id === selectedItem.id ? { ...item, status: currentStatus, updatedAt: new Date() } : item));
>>>>>>> e23615a6
                    });
                }
                setIsModalVisible(false);
            } catch (error) {
                console.error("Error updating status:", error);
            }
        }
    };

    const handleRowClick = (record: WorkOrderData | ComplaintsData, type: "workOrder" | "complaint") => {
        setSelectedItem(record);
        setItemType(type);
        setCurrentStatus(record.status);
        setIsModalVisible(true);
    };

    const hoursUntilOverdue: number = 48;
    const overdueServiceCount: number = workOrderData
        ? workOrderData.filter(({ createdAt, status }) => {
              const hoursSinceCreation = dayjs().diff(dayjs(createdAt), "hour");
              return status === "open" && hoursSinceCreation >= hoursUntilOverdue;
          }).length
        : 0;

    const hoursSinceRecentlyCreated: number = 24;
    const recentlyCreatedServiceCount: number = workOrderData
        ? workOrderData.filter(({ createdAt }) => {
<<<<<<< HEAD
            const hoursSinceCreation = dayjs().diff(dayjs(createdAt), "hour");
            return hoursSinceCreation <= hoursSinceRecentlyCreated;
        }).length
        : 0;

    const hoursSinceRecentlyCompleted: number = 24;
    const recentlyCompletedServiceCount: number = workOrderData
        ? workOrderData.filter(({ updatedAt, status }) => {
            const hoursSinceUpdate = dayjs().diff(dayjs(updatedAt), "hour");
            return status === "resolved" && hoursSinceUpdate <= hoursSinceRecentlyCompleted;
        }).length
=======
              const hoursSinceCreation = dayjs().diff(dayjs(createdAt), "hour");
              return hoursSinceCreation <= hoursSinceRecentlyCreated;
          }).length
>>>>>>> e23615a6
        : 0;

    const alerts: string[] = [];
    if (isWorkOrdersLoading || isComplaintsLoading) {
        alerts.push("Loading data...");
    } else if (workOrdersError || complaintsError) {
        alerts.push("Error loading data");
    } else {
        if (workOrderData?.length === 0) {
            alerts.push("No work orders found");
        }
        if (complaintsData?.length === 0) {
            alerts.push("No complaints found");
        }

        if (workOrderData && workOrderData.length > 0) {
            if (overdueServiceCount > 0) {
                alerts.push(`${overdueServiceCount} services open for >${hoursUntilOverdue} hours.`);
            } else if (recentlyCreatedServiceCount > 0) {
                alerts.push(`${recentlyCreatedServiceCount} services created recently.`);
            }

            if (recentlyCompletedServiceCount > 0) {
                alerts.push(`${recentlyCompletedServiceCount} services completed in the last 24 hours.`);
            }
        }
    }

    const alertDescription: string = alerts.join(" ") ?? "";

    const modalContent = selectedItem && (
        <div>
            <div className="mb-4">
                <strong>Title:</strong> {selectedItem.title}
            </div>
            <div className="mb-4">
                <strong>Description:</strong> {selectedItem.description}
            </div>
            <div className="mb-4">
                <strong>Unit Number:</strong> {selectedItem.unitNumber}
            </div>
            <div>
                <strong>Status:</strong>
                <Select
                    value={currentStatus}
                    style={{ width: 200, marginLeft: 10 }}
                    onChange={handleStatusChange}>
                    {itemType === "workOrder" ? (
                        <>
                            <Select.Option value="open">Open</Select.Option>
                            <Select.Option value="in_progress">In Progress</Select.Option>
                            <Select.Option value="resolved">Resolved</Select.Option>
                            <Select.Option value="closed">Closed</Select.Option>
                        </>
                    ) : (
                        <>
                            <Select.Option value="open">Open</Select.Option>
                            <Select.Option value="in_progress">In Progress</Select.Option>
                            <Select.Option value="resolved">Resolved</Select.Option>
                            <Select.Option value="closed">Closed</Select.Option>
                        </>
                    )}
                </Select>
            </div>
        </div>
    );

    return (
        <div className="container">
            {/* PageTitleComponent header */}
            <PageTitleComponent title="Work Order & Complaints" />

            {/* Alerts headers */}
            <div className="w-100 justify-content-between mb-4 left-text text-start">
                {alertDescription ? (
                    <AlertComponent
<<<<<<< HEAD
                        title="Alert"
                        message={alertDescription}
                        type="info"
                        description={alertDescription}
=======
                        title=""
                        message=""
                        description={alertDescription}
                        type="info"
>>>>>>> e23615a6
                    />
                ) : null}
            </div>

            {/* Work Order Table */}
            <div className="mb-5">
                <h4 className="mb-3">Work Orders</h4>
                {isWorkOrdersLoading ? (
                    <div>Loading work orders...</div>
                ) : workOrdersError ? (
                    <div>Error loading work orders: {workOrdersError.message}</div>
                ) : workOrderData?.length === 0 ? (
                    <EmptyState description="No work orders found" />
                ) : (
                    <TableComponent<WorkOrderData>
                        columns={workOrderColumns}
                        dataSource={workOrderData || []}
                        style=".lease-table-container"
                        pagination={paginationConfig}
                        onChange={(pagination, filters, sorter, extra) => {
                            console.log("Table changed:", pagination, filters, sorter, extra);
                        }}
                        onRow={(record: WorkOrderData) => ({
                            onClick: () => handleRowClick(record, "workOrder"),
                            style: {
                                cursor: "pointer",
                            },
                            className: "hoverable-row",
                        })}
                    />
                )}
            </div>

            {/* Complaints Table */}
            <div className="mb-5">
                <h4 className="mb-3">Complaints</h4>
                {isComplaintsLoading ? (
                    <div>Loading complaints...</div>
                ) : complaintsError ? (
                    <div>Error loading complaints: {complaintsError.message}</div>
                ) : complaintsData?.length === 0 ? (
                    <EmptyState description="No complaints found" />
                ) : (
                    <TableComponent<ComplaintsData>
                        columns={complaintsColumns}
                        dataSource={complaintsData}
                        style=".lease-table-container"
                        pagination={paginationConfig}
                        onChange={(pagination, filters, sorter, extra) => {
                            console.log("Table changed:", pagination, filters, sorter, extra);
                        }}
                        onRow={(record: ComplaintsData) => ({
                            onClick: () => handleRowClick(record, "complaint"),
                            style: {
                                cursor: "pointer",
                            },
                            className: "hoverable-row",
                        })}
                    />
                )}
            </div>

            {selectedItem && (
                <ModalComponent
                    buttonTitle=""
                    buttonType="default"
                    content={modalContent}
                    type="default"
                    handleOkay={handleConfirm}
                    modalTitle={`${itemType === "workOrder" ? "Work Order" : "Complaint"} Details`}
                    isModalOpen={isModalVisible}
                    onCancel={() => setIsModalVisible(false)}
<<<<<<< HEAD
                    apartmentBuildingSetEditBuildingState={() => { }}
                    setUserId={() => { }}
                    setAccessCode={() => { }}
                    selectedUserId=""
                    accessCode=""
=======
                    apartmentBuildingSetEditBuildingState={() => {}}
>>>>>>> e23615a6
                />
            )}
        </div>
    );
};

export default AdminWorkOrder;<|MERGE_RESOLUTION|>--- conflicted
+++ resolved
@@ -16,13 +16,8 @@
 import { useQuery, useQueryClient } from "@tanstack/react-query";
 import { useAuth } from "@clerk/clerk-react";
 
-<<<<<<< HEAD
-const API_URL = import.meta.env.VITE_BACKEND_URL;
-
-=======
 const serverUrl = import.meta.env.VITE_SERVER_URL;
 const absoluteServerUrl = `${serverUrl}`;
->>>>>>> e23615a6
 
 const getWorkOrderColumnSearchProps = (dataIndex: keyof WorkOrderData, title: string): ColumnType<WorkOrderData> => ({
     filterDropdown: (filterDropdownProps) => (
@@ -355,20 +350,12 @@
             if (!response.ok) {
                 throw new Error("Failed to fetch work orders");
             }
-<<<<<<< HEAD
-            const data = await response.json() as WorkOrderData[];
-=======
             const data = (await response.json()) as WorkOrderData[];
->>>>>>> e23615a6
             if (!Array.isArray(data)) {
                 throw new Error("No work orders");
             }
 
-<<<<<<< HEAD
-            return data
-=======
             return data;
->>>>>>> e23615a6
         },
     });
 
@@ -390,15 +377,9 @@
             if (!response.ok) {
                 throw new Error(`HTTP error! status: ${response.status}`);
             }
-<<<<<<< HEAD
-            const data = await response.json() as ComplaintsData[];
-            if (!Array.isArray(data)) {
-                throw new Error('No complaints');
-=======
             const data = (await response.json()) as ComplaintsData[];
             if (!Array.isArray(data)) {
                 throw new Error("No complaints");
->>>>>>> e23615a6
             }
 
             return data;
@@ -416,43 +397,7 @@
 
                 if (itemType === "workOrder") {
                     // Work order update logic (existing)
-<<<<<<< HEAD
-                    const response = await fetch(`${API_URL}/admin/work_orders/${selectedItem.id}/status`, {
-                        method: 'PATCH',
-=======
                     const response = await fetch(`${absoluteServerUrl}/admin/work_orders/${selectedItem.id}/status`, {
-                        method: "PATCH",
->>>>>>> e23615a6
-                        headers: {
-                            "Content-Type": "application/json",
-                            Authorization: `Bearer ${token}`,
-                        },
-                        body: JSON.stringify({
-                            status: currentStatus,
-                        }),
-                    });
-
-                    if (!response.ok) {
-                        throw new Error("Failed to update work order");
-                    }
-
-                    queryClient.setQueryData(["workOrders"], (oldData: WorkOrderData[] | undefined) => {
-                        if (!oldData) return oldData;
-<<<<<<< HEAD
-                        return oldData.map(item =>
-                            item.id === selectedItem.id
-                                ? { ...item, status: currentStatus, updatedAt: new Date() }
-                                : item
-                        );
-                    });
-                } else {
-                    const response = await fetch(`${API_URL}/admin/complaints/${selectedItem.id}/status`, {
-=======
-                        return oldData.map((item) => (item.id === selectedItem.id ? { ...item, status: currentStatus, updatedAt: new Date() } : item));
-                    });
-                } else {
-                    const response = await fetch(`${absoluteServerUrl}/admin/complaints/${selectedItem.id}/status`, {
->>>>>>> e23615a6
                         method: "PATCH",
                         headers: {
                             "Content-Type": "application/json",
@@ -464,20 +409,32 @@
                     });
 
                     if (!response.ok) {
+                        throw new Error("Failed to update work order");
+                    }
+
+                    queryClient.setQueryData(["workOrders"], (oldData: WorkOrderData[] | undefined) => {
+                        if (!oldData) return oldData;
+                        return oldData.map((item) => (item.id === selectedItem.id ? { ...item, status: currentStatus, updatedAt: new Date() } : item));
+                    });
+                } else {
+                    const response = await fetch(`${absoluteServerUrl}/admin/complaints/${selectedItem.id}/status`, {
+                        method: "PATCH",
+                        headers: {
+                            "Content-Type": "application/json",
+                            Authorization: `Bearer ${token}`,
+                        },
+                        body: JSON.stringify({
+                            status: currentStatus,
+                        }),
+                    });
+
+                    if (!response.ok) {
                         throw new Error("Failed to update complaint");
                     }
 
                     queryClient.setQueryData(["complaints"], (oldData: ComplaintsData[] | undefined) => {
                         if (!oldData) return oldData;
-<<<<<<< HEAD
-                        return oldData.map(item =>
-                            item.id === selectedItem.id
-                                ? { ...item, status: currentStatus, updatedAt: new Date() }
-                                : item
-                        );
-=======
                         return oldData.map((item) => (item.id === selectedItem.id ? { ...item, status: currentStatus, updatedAt: new Date() } : item));
->>>>>>> e23615a6
                     });
                 }
                 setIsModalVisible(false);
@@ -497,31 +454,17 @@
     const hoursUntilOverdue: number = 48;
     const overdueServiceCount: number = workOrderData
         ? workOrderData.filter(({ createdAt, status }) => {
-              const hoursSinceCreation = dayjs().diff(dayjs(createdAt), "hour");
-              return status === "open" && hoursSinceCreation >= hoursUntilOverdue;
-          }).length
+            const hoursSinceCreation = dayjs().diff(dayjs(createdAt), "hour");
+            return status === "open" && hoursSinceCreation >= hoursUntilOverdue;
+        }).length
         : 0;
 
     const hoursSinceRecentlyCreated: number = 24;
     const recentlyCreatedServiceCount: number = workOrderData
         ? workOrderData.filter(({ createdAt }) => {
-<<<<<<< HEAD
             const hoursSinceCreation = dayjs().diff(dayjs(createdAt), "hour");
             return hoursSinceCreation <= hoursSinceRecentlyCreated;
         }).length
-        : 0;
-
-    const hoursSinceRecentlyCompleted: number = 24;
-    const recentlyCompletedServiceCount: number = workOrderData
-        ? workOrderData.filter(({ updatedAt, status }) => {
-            const hoursSinceUpdate = dayjs().diff(dayjs(updatedAt), "hour");
-            return status === "resolved" && hoursSinceUpdate <= hoursSinceRecentlyCompleted;
-        }).length
-=======
-              const hoursSinceCreation = dayjs().diff(dayjs(createdAt), "hour");
-              return hoursSinceCreation <= hoursSinceRecentlyCreated;
-          }).length
->>>>>>> e23615a6
         : 0;
 
     const alerts: string[] = [];
@@ -598,17 +541,10 @@
             <div className="w-100 justify-content-between mb-4 left-text text-start">
                 {alertDescription ? (
                     <AlertComponent
-<<<<<<< HEAD
-                        title="Alert"
-                        message={alertDescription}
-                        type="info"
-                        description={alertDescription}
-=======
                         title=""
                         message=""
                         description={alertDescription}
                         type="info"
->>>>>>> e23615a6
                     />
                 ) : null}
             </div>
@@ -681,15 +617,11 @@
                     modalTitle={`${itemType === "workOrder" ? "Work Order" : "Complaint"} Details`}
                     isModalOpen={isModalVisible}
                     onCancel={() => setIsModalVisible(false)}
-<<<<<<< HEAD
                     apartmentBuildingSetEditBuildingState={() => { }}
                     setUserId={() => { }}
                     setAccessCode={() => { }}
                     selectedUserId=""
                     accessCode=""
-=======
-                    apartmentBuildingSetEditBuildingState={() => {}}
->>>>>>> e23615a6
                 />
             )}
         </div>
