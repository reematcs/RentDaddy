<<<<<<< HEAD
import {
  Avatar,
  Button,
  Card,
  Col,
  ConfigProvider,
  Divider,
  Input,
  Row,
} from "antd"
import AntDesignTableComponent from "../components/AntDesignTableComponent"
import { SettingOutlined, UserOutlined } from "@ant-design/icons"
import TextArea from "antd/es/input/TextArea"
import { useState } from "react"
import UniversalSidebar from "../components/UniversalSidebar"
import { Link } from "react-router"
import RegistrationFormExample from "../components/FormExample"
import TimeRelatedFormExample from "../components/TimeRelatedFormExamples"
import AlertComponent from "../components/AlertComponent"
import ModalComponent from "../components/ModalComponent"

const ReusableComponents = () => {
  const [value, setValue] = useState("")

  return (
    <>
      {/* Had to comment this out to merge the layout, we need to use this higher up in the parent child component proccesses (maybe main.tsx?) */}
      {/* JJ Revisit this later when ready */}
      {/* <ConfigProvider
                theme={{
                    cssVar: true,
                    hashed: false,
                    token: {
                        // can put styles in here so they are applied to our components like table
                        colorPrimary: "#00674f",
                        colorBgContainer: "hsl(166, 100%, 20%, 5%)",
                        colorFillSecondary: "#7789f4",
                        colorFillTertiary: "#d86364",
                    },
                }}
            > */}
      <div className="reusable-components">
        <div className="title text-center fs-1">ReusableComponents</div>
        <h4 className="text-center mt-3 fst-italic fw-bold">
          ***There is not much styling on this yet, kinda stock, <br /> just so
          we can get the components up and running.***
        </h4>

        {/* Back to Home Button */}
        <Link to="/" className="d-flex justify-content-center">
          <Button type="primary" className="mt-3 btn btn-primary">
            Back to Home
          </Button>
        </Link>

        <Divider />

        {/* User Avatar */}
        <div className="user-avatar m-5 flex flex-column align-items-center">
          <h2 className="fs-2">User Avatar</h2>
          <Avatar size={64} icon={<UserOutlined />} />
        </div>

        <Divider />

        <div className="flex flex-column align-items-center m-5 gap-2">
          <h2 className="fs-2">Modal</h2>

          {/* Documentation for ModalComponent.tsx */}
          There are 3 types of modals:
          <ul>
            <li>Default</li>
            <li>Smart Locker</li>
            <li>Guest Parking</li>
          </ul>

          <ModalComponent type="default" buttonTitle="Confirmation Model" content="This is a confirmation model" handleOkay={() => { }} />

          <ModalComponent type="Smart Locker" buttonTitle="Smart Locker" content="This is a smart locker model" handleOkay={() => { }} />

          <ModalComponent type="Guest Parking" buttonTitle="Guest Parking" content="To register someone in Guest Parking, please fill out the form below." handleOkay={() => { }} />
        </div>

        <Divider />

        {/* alerts */}
        <AlertComponent
          title={"Success Example"}
          description={"Success Description"}
          type={"success"}
        />
        <AlertComponent
          title={"Error Example"}
          description={"Error Description"}
          type={"error"}
        />
        <AlertComponent
          title={"Warning Example"}
          description={"Warning Description"}
          type={"warning"}
        />

        {/* Sider (Sidebar) */}
        <div className="sider m-5">
          <h2 className="fs-2 text-center">Layout: Sider (Sidebar) & Footer</h2>
          <p className="text-center">
            The sidebar falls under the Layout Component of Ant Design.
          </p>
          <h1 className="text-center">
            MAKE SURE WE TALK ABOUT THIS IN THE NEXT MEETING OR IF SOMEONE KNOWS
            WHAT THE BEST WAY OF SETTING UP THE LAYOUT / SIDEBAR FEEL FREE TO
            CHANGE IT
          </h1>
          <UniversalSidebar />
        </div>

        <Divider />

        {/* Tables */}
        <div className="table m-5">
          <h2>Table</h2>
          <AntDesignTableComponent />
        </div>

        <Divider />

        {/* Cards */}
        <div className="cards m-5">
          <h2 className="fs-2 text-center">Cards</h2>
          <Row gutter={16}>
            <Col span={8}>
              <Card
                title="Card Primary"
                variant="borderless"
                className="card card-primary"
              >
                Lorem ipsum dolor sit, amet consectetur adipisicing elit. Esse
                quam blanditiis, ratione cumque, repudiandae mollitia ex tempora
                natus rem sint sapiente? Enim recusandae, similique voluptatibus
                facilis voluptatem non reprehenderit harum, unde fuga quos omnis
                molestias voluptate ducimus! Cupiditate eligendi distinctio
                eaque nulla soluta ab commodi nihil. Itaque cumque voluptatem a.
              </Card>
            </Col>
            <Col span={8}>
              <Card
                title="Card title"
                variant="borderless"
                className="card card-secondary"
              >
                Lorem ipsum dolor sit amet consectetur adipisicing elit. Ipsum
                eligendi dolores, quam necessitatibus voluptatum rem vero
                cupiditate laborum excepturi error totam corporis vitae, eaque,
                cumque doloremque id reiciendis consectetur magni aspernatur
                labore corrupti. Nobis omnis est eligendi error voluptatum a
                possimus minima dolorem quisquam, odio commodi ea adipisci alias
                reiciendis.
              </Card>
            </Col>
            <Col span={8}>
              <Card
                title="Card title"
                variant="borderless"
                className="card card-accent"
              >
                Lorem ipsum dolor sit, amet consectetur adipisicing elit. Esse
                quam blanditiis, ratione cumque, repudiandae mollitia ex tempora
                natus rem sint sapiente? Enim recusandae, similique voluptatibus
                facilis voluptatem non reprehenderit harum, unde fuga quos omnis
                molestias voluptate ducimus! Cupiditate eligendi distinctio
                eaque nulla soluta ab commodi nihil. Itaque cumque voluptatem a.
              </Card>
            </Col>
          </Row>
        </div>

        <Divider />

        {/* Buttons */}
        <div className="buttons-examples m-5">
          <h2 className="fs-2 text-center">Buttons</h2>
          <div className="buttons-container flex flex-column align-items-center gap-2">
            {/* Primary Button */}
            <div className="my-2">
              <h2>Primary Button</h2>
              <Button type="primary" className="flex mx-auto btn btn-primary">
                Click me
              </Button>
            </div>
=======
import { Avatar, Button, Card, Col, ConfigProvider, Divider, Input, Row, TableColumnsType, TableProps } from "antd";
import { TableComponent } from "../components/reusableComponents/TableComponent";
import { LockOutlined, SettingOutlined, UserOutlined } from "@ant-design/icons";
import TextArea from "antd/es/input/TextArea";
import { useState } from "react";
import UniversalSidebar from "../components/UniversalSidebar";
import { Link } from "react-router";
import RegistrationFormExample from "../components/reusableComponents/FormExample";
import TimeRelatedFormExample from "../components/reusableComponents/TimeRelatedFormExamples";
import AlertComponent from "../components/reusableComponents/AlertComponent";
import { CardComponent } from "../components/reusableComponents/cardComponent";
import ButtonComponent from "../components/reusableComponents/ButtonComponent";

const ReusableComponents = () => {
    const [value, setValue] = useState("");
>>>>>>> 02a78f29

    interface DataType {
        key: React.Key;
        name: string;
        age: number;
        address: string;
    }

    const columns: TableColumnsType = [
        {
            title: "Name",
            dataIndex: "name",
            filters: [
                {
                    text: "Joe",
                    value: "Joe",
                },
                {
                    text: "Category 1",
                    value: "Category 1",
                },
                {
                    text: "Category 2",
                    value: "Category 2",
                },
            ],
            filterMode: "tree",
            filterSearch: true,
            onFilter: (value, record) => record.name.startsWith(value as string),
            width: "30%",
        },
        {
            title: "Age",
            dataIndex: "age",
            sorter: (a, b) => a.age - b.age,
        },
        {
            title: "Address",
            dataIndex: "address",
            filters: [
                {
                    text: "London",
                    value: "London",
                },
                {
                    text: "New York",
                    value: "New York",
                },
            ],
            onFilter: (value, record) => record.address.startsWith(value as string),
            filterSearch: true,
            width: "40%",
        },
    ];

    const data: DataType[] = [
        {
            key: "1",
            name: "John Brown",
            age: 32,
            address: "New York No. 1 Lake Park",
        },
        {
            key: "2",
            name: "Jim Green",
            age: 42,
            address: "London No. 1 Lake Park",
        },
        {
            key: "3",
            name: "Joe Black",
            age: 32,
            address: "Sydney No. 1 Lake Park",
        },
        {
            key: "4",
            name: "Jim Red",
            age: 32,
            address: "London No. 2 Lake Park",
        },
    ];

    const onChange: TableProps<DataType>["onChange"] = (pagination, filters, sorter, extra) => {
        console.log("params", pagination, filters, sorter, extra);
    };

    return (
        <>
            <div className="reusable-components">
                <div className="title text-center fs-1">ReusableComponents</div>
                <h4 className="text-center mt-3 fst-italic fw-bold">
                    ***There is not much styling on this yet, kinda stock, <br /> just so we can get the components up and running.***
                </h4>

                {/* Back to Home Button */}
                <Link
                    to="/"
                    className="d-flex justify-content-center">
                    <Button
                        type="primary"
                        className="mt-3 btn btn-primary">
                        Back to Home
                    </Button>
                </Link>

                <Divider />

                {/* User Avatar */}
                <div className="user-avatar m-5 flex flex-column align-items-center">
                    <h2 className="fs-2">User Avatar</h2>
                    <Avatar
                        size={64}
                        icon={<UserOutlined />}
                    />
                </div>

                <Divider />

                {/* alerts */}
                <AlertComponent
                    title={"Success Example"}
                    description={"Success Description"}
                    type={"success"}
                />
                <AlertComponent
                    title={"Error Example"}
                    description={"Error Description"}
                    type={"error"}
                />
                <AlertComponent
                    title={"Warning Example"}
                    description={"Warning Description"}
                    type={"warning"}
                />

                {/* Sider (Sidebar) */}
                <div className="sider m-5">
                    <h2 className="fs-2 text-center">Layout: Sider (Sidebar) & Footer</h2>
                    <p className="text-center">The sidebar falls under the Layout Component of Ant Design.</p>
                    <h1 className="text-center">MAKE SURE WE TALK ABOUT THIS IN THE NEXT MEETING OR IF SOMEONE KNOWS WHAT THE BEST WAY OF SETTING UP THE LAYOUT / SIDEBAR FEEL FREE TO CHANGE IT</h1>
                    <UniversalSidebar />
                </div>

                <Divider />

                {/* Tables */}
                <div className="table m-5">
                    <h2>Table</h2>
                    <TableComponent
                        columns={columns}
                        data={data}
                        onChange={onChange}
                    />
                </div>

                <Divider />

                {/* Cards */}
                <div className="cards m-5">
                    <h2 className="fs-2 text-center">Cards</h2>
                    <Row gutter={16}>
                        <Col span={8}>
                            <CardComponent
                                hoverable={false}
                                title="Card"
                                description="Lorem ipsum dolor sit, amet consectetur adipisicing elit. Esse quam blanditiis, ratione cumque, repudiandae mollitia ex tempora natus rem sint sapiente? Enim
                                recusandae, similique voluptatibus facilis voluptatem non reprehenderit harum, unde fuga quos omnis molestias voluptate ducimus! Cupiditate eligendi distinctio eaque
                                nulla soluta ab commodi nihil. Itaque cumque voluptatem a."
                            />
                        </Col>
                        <Col span={8}>
                            <CardComponent
                                hoverable={false}
                                title="Card With Button"
                                description="Lorem ipsum dolor sit, amet consectetur adipisicing elit. Esse quam blanditiis, ratione cumque, repudiandae mollitia ex tempora natus rem sint sapiente? Enim
                                recusandae, similique voluptatibus facilis voluptatem non reprehenderit harum, unde fuga quos omnis molestias voluptate ducimus! Cupiditate eligendi distinctio eaque
                                nulla soluta ab commodi nihil. Itaque cumque voluptatem a."
                                button={
                                    <ButtonComponent
                                        title="Primary"
                                        type="primary"
                                    />
                                }
                            />
                        </Col>
                        <Col span={8}>
                            <CardComponent
                                hoverable={false}
                                title="Card With Kitchen Sink"
                                description="Lorem ipsum dolor sit, amet consectetur adipisicing elit. Esse quam blanditiis, ratione cumque, repudiandae mollitia ex tempora natus rem sint sapiente? Enim
                                recusandae, similique voluptatibus facilis voluptatem non reprehenderit harum, unde fuga quos omnis molestias voluptate ducimus! Cupiditate eligendi distinctio eaque
                                nulla soluta ab commodi nihil. Itaque cumque voluptatem a."
                                button={
                                    <ButtonComponent
                                        title="Secondary"
                                        type="secondary"
                                    />
                                }
                                icon={<LockOutlined className="fs-2 text-primary mb-3" />}
                            />
                        </Col>
                    </Row>
                </div>

                <Divider />

                {/* Buttons */}
                <div className="buttons-examples m-5">
                    <h2 className="fs-2 text-center">Buttons</h2>
                    <div className="buttons-container flex flex-column align-items-center gap-2">
                        {/* Primary Button */}
                        <div className="my-2">
                            <h2>Primary Button</h2>
                            <Button
                                type="primary"
                                className="flex mx-auto btn btn-primary">
                                Click me
                            </Button>
                        </div>

                        {/* Confirm Button */}
                        <div className="my-2">
                            <h2>Confirm Button</h2>
                            <Button className="bg-success flex mx-auto"> Click me</Button>
                        </div>

                        {/* Decline Button */}
                        <div className="my-2">
                            <h2>Decline Button</h2>
                            <Button className="bg-danger flex mx-auto">Click me</Button>
                        </div>

                        {/* Loading Button */}
                        <div className="my-2">
                            <h2>Loading Button</h2>
                            <Button
                                className="bg-primary flex mx-auto"
                                loading>
                                Click me
                            </Button>
                        </div>

                        {/* Disabled Button */}
                        <div className="my-2">
                            <h2>Disabled Button</h2>
                            <Button
                                className="bg-secondary flex mx-auto"
                                disabled>
                                Click me
                            </Button>
                        </div>

                        {/* Any other buttons? */}
                    </div>
                </div>

                <Divider />

                {/* Text Area Examples*/}
                <div className="text-area-examples m-5">
                    <h2 className="fs-2 text-center">Text Area Examples</h2>

                    {/* Basic Input */}
                    <div className="my-2">
                        <h2>Basic Input</h2>
                        <Input
                            className="my-2"
                            placeholder="Basic usage"
                        />
                    </div>

                    {/* Search Input */}
                    <div className="my-2">
                        <h2>Search Input</h2>
                        <Input
                            className="my-2"
                            addonAfter={<SettingOutlined />}
                            defaultValue="mysite"
                        />
                        <Input
                            className="my-2"
                            addonBefore="http://"
                            suffix=".com"
                            defaultValue="mysite"
                        />
                    </div>

                    {/* Controlled Expanding Text Area */}
                    <div className="my-2">
                        <h2>Controlled Expanding Text Area</h2>
                        <TextArea
                            className="my-2"
                            value={value}
                            onChange={(e) => setValue(e.target.value)}
                            placeholder="Controlled autosize"
                            autoSize={{ minRows: 3, maxRows: 5 }}
                        />
                    </div>

                    <Divider />

                    <div className="form-examples m-5 p-4 border rounded shadow-sm bg-light">
                        <h2 className="fs-2 text-center mb-4 text-primary">Form Examples</h2>
                        <div className="bg-white p-3 rounded">
                            <h2 className="fs-3 text-center mb-4 text-primary">Registration Form</h2>
                            <RegistrationFormExample />
                        </div>
                        <Divider />
                        <div className="bg-white p-3 rounded">
                            <h2 className="fs-3 text-center mb-4 text-primary">Time Related Form Examples</h2>
                            <TimeRelatedFormExample />
                        </div>
                    </div>

                    {/* Any other text area examples? */}
                </div>

                <Divider />
            </div>
        </>
    );
};

export default ReusableComponents;<|MERGE_RESOLUTION|>--- conflicted
+++ resolved
@@ -1,194 +1,3 @@
-<<<<<<< HEAD
-import {
-  Avatar,
-  Button,
-  Card,
-  Col,
-  ConfigProvider,
-  Divider,
-  Input,
-  Row,
-} from "antd"
-import AntDesignTableComponent from "../components/AntDesignTableComponent"
-import { SettingOutlined, UserOutlined } from "@ant-design/icons"
-import TextArea from "antd/es/input/TextArea"
-import { useState } from "react"
-import UniversalSidebar from "../components/UniversalSidebar"
-import { Link } from "react-router"
-import RegistrationFormExample from "../components/FormExample"
-import TimeRelatedFormExample from "../components/TimeRelatedFormExamples"
-import AlertComponent from "../components/AlertComponent"
-import ModalComponent from "../components/ModalComponent"
-
-const ReusableComponents = () => {
-  const [value, setValue] = useState("")
-
-  return (
-    <>
-      {/* Had to comment this out to merge the layout, we need to use this higher up in the parent child component proccesses (maybe main.tsx?) */}
-      {/* JJ Revisit this later when ready */}
-      {/* <ConfigProvider
-                theme={{
-                    cssVar: true,
-                    hashed: false,
-                    token: {
-                        // can put styles in here so they are applied to our components like table
-                        colorPrimary: "#00674f",
-                        colorBgContainer: "hsl(166, 100%, 20%, 5%)",
-                        colorFillSecondary: "#7789f4",
-                        colorFillTertiary: "#d86364",
-                    },
-                }}
-            > */}
-      <div className="reusable-components">
-        <div className="title text-center fs-1">ReusableComponents</div>
-        <h4 className="text-center mt-3 fst-italic fw-bold">
-          ***There is not much styling on this yet, kinda stock, <br /> just so
-          we can get the components up and running.***
-        </h4>
-
-        {/* Back to Home Button */}
-        <Link to="/" className="d-flex justify-content-center">
-          <Button type="primary" className="mt-3 btn btn-primary">
-            Back to Home
-          </Button>
-        </Link>
-
-        <Divider />
-
-        {/* User Avatar */}
-        <div className="user-avatar m-5 flex flex-column align-items-center">
-          <h2 className="fs-2">User Avatar</h2>
-          <Avatar size={64} icon={<UserOutlined />} />
-        </div>
-
-        <Divider />
-
-        <div className="flex flex-column align-items-center m-5 gap-2">
-          <h2 className="fs-2">Modal</h2>
-
-          {/* Documentation for ModalComponent.tsx */}
-          There are 3 types of modals:
-          <ul>
-            <li>Default</li>
-            <li>Smart Locker</li>
-            <li>Guest Parking</li>
-          </ul>
-
-          <ModalComponent type="default" buttonTitle="Confirmation Model" content="This is a confirmation model" handleOkay={() => { }} />
-
-          <ModalComponent type="Smart Locker" buttonTitle="Smart Locker" content="This is a smart locker model" handleOkay={() => { }} />
-
-          <ModalComponent type="Guest Parking" buttonTitle="Guest Parking" content="To register someone in Guest Parking, please fill out the form below." handleOkay={() => { }} />
-        </div>
-
-        <Divider />
-
-        {/* alerts */}
-        <AlertComponent
-          title={"Success Example"}
-          description={"Success Description"}
-          type={"success"}
-        />
-        <AlertComponent
-          title={"Error Example"}
-          description={"Error Description"}
-          type={"error"}
-        />
-        <AlertComponent
-          title={"Warning Example"}
-          description={"Warning Description"}
-          type={"warning"}
-        />
-
-        {/* Sider (Sidebar) */}
-        <div className="sider m-5">
-          <h2 className="fs-2 text-center">Layout: Sider (Sidebar) & Footer</h2>
-          <p className="text-center">
-            The sidebar falls under the Layout Component of Ant Design.
-          </p>
-          <h1 className="text-center">
-            MAKE SURE WE TALK ABOUT THIS IN THE NEXT MEETING OR IF SOMEONE KNOWS
-            WHAT THE BEST WAY OF SETTING UP THE LAYOUT / SIDEBAR FEEL FREE TO
-            CHANGE IT
-          </h1>
-          <UniversalSidebar />
-        </div>
-
-        <Divider />
-
-        {/* Tables */}
-        <div className="table m-5">
-          <h2>Table</h2>
-          <AntDesignTableComponent />
-        </div>
-
-        <Divider />
-
-        {/* Cards */}
-        <div className="cards m-5">
-          <h2 className="fs-2 text-center">Cards</h2>
-          <Row gutter={16}>
-            <Col span={8}>
-              <Card
-                title="Card Primary"
-                variant="borderless"
-                className="card card-primary"
-              >
-                Lorem ipsum dolor sit, amet consectetur adipisicing elit. Esse
-                quam blanditiis, ratione cumque, repudiandae mollitia ex tempora
-                natus rem sint sapiente? Enim recusandae, similique voluptatibus
-                facilis voluptatem non reprehenderit harum, unde fuga quos omnis
-                molestias voluptate ducimus! Cupiditate eligendi distinctio
-                eaque nulla soluta ab commodi nihil. Itaque cumque voluptatem a.
-              </Card>
-            </Col>
-            <Col span={8}>
-              <Card
-                title="Card title"
-                variant="borderless"
-                className="card card-secondary"
-              >
-                Lorem ipsum dolor sit amet consectetur adipisicing elit. Ipsum
-                eligendi dolores, quam necessitatibus voluptatum rem vero
-                cupiditate laborum excepturi error totam corporis vitae, eaque,
-                cumque doloremque id reiciendis consectetur magni aspernatur
-                labore corrupti. Nobis omnis est eligendi error voluptatum a
-                possimus minima dolorem quisquam, odio commodi ea adipisci alias
-                reiciendis.
-              </Card>
-            </Col>
-            <Col span={8}>
-              <Card
-                title="Card title"
-                variant="borderless"
-                className="card card-accent"
-              >
-                Lorem ipsum dolor sit, amet consectetur adipisicing elit. Esse
-                quam blanditiis, ratione cumque, repudiandae mollitia ex tempora
-                natus rem sint sapiente? Enim recusandae, similique voluptatibus
-                facilis voluptatem non reprehenderit harum, unde fuga quos omnis
-                molestias voluptate ducimus! Cupiditate eligendi distinctio
-                eaque nulla soluta ab commodi nihil. Itaque cumque voluptatem a.
-              </Card>
-            </Col>
-          </Row>
-        </div>
-
-        <Divider />
-
-        {/* Buttons */}
-        <div className="buttons-examples m-5">
-          <h2 className="fs-2 text-center">Buttons</h2>
-          <div className="buttons-container flex flex-column align-items-center gap-2">
-            {/* Primary Button */}
-            <div className="my-2">
-              <h2>Primary Button</h2>
-              <Button type="primary" className="flex mx-auto btn btn-primary">
-                Click me
-              </Button>
-            </div>
-=======
 import { Avatar, Button, Card, Col, ConfigProvider, Divider, Input, Row, TableColumnsType, TableProps } from "antd";
 import { TableComponent } from "../components/reusableComponents/TableComponent";
 import { LockOutlined, SettingOutlined, UserOutlined } from "@ant-design/icons";
@@ -201,10 +10,10 @@
 import AlertComponent from "../components/reusableComponents/AlertComponent";
 import { CardComponent } from "../components/reusableComponents/cardComponent";
 import ButtonComponent from "../components/reusableComponents/ButtonComponent";
+import ModalComponent from "../components/ModalComponent"
 
 const ReusableComponents = () => {
     const [value, setValue] = useState("");
->>>>>>> 02a78f29
 
     interface DataType {
         key: React.Key;
@@ -320,6 +129,28 @@
                         icon={<UserOutlined />}
                     />
                 </div>
+              
+
+                <Divider />
+
+                <div className="flex flex-column align-items-center m-5 gap-2">
+                  <h2 className="fs-2">Modal</h2>
+
+                  {/* Documentation for ModalComponent.tsx */}
+                  There are 3 types of modals:
+                  <ul>
+                    <li>Default</li>
+                    <li>Smart Locker</li>
+                    <li>Guest Parking</li>
+                  </ul>
+
+                  <ModalComponent type="default" buttonTitle="Confirmation Model" content="This is a confirmation model" handleOkay={() => { }} />
+
+                  <ModalComponent type="Smart Locker" buttonTitle="Smart Locker" content="This is a smart locker model" handleOkay={() => { }} />
+
+                  <ModalComponent type="Guest Parking" buttonTitle="Guest Parking" content="To register someone in Guest Parking, please fill out the form below." handleOkay={() => { }} />
+                  
+                </div>              
 
                 <Divider />
 
