import { Avatar, Button, Card, Col, ConfigProvider, Divider, Input, Row } from "antd";
import TableComponent from "../components/reusableComponents/TableComponent";
import { LockOutlined, SettingOutlined, UserOutlined } from "@ant-design/icons";
import TextArea from "antd/es/input/TextArea";
import { useState } from "react";
import UniversalSidebar from "../components/UniversalSidebar";
import { Link } from "react-router";
import RegistrationFormExample from "../components/reusableComponents/FormExample";
import TimeRelatedFormExample from "../components/reusableComponents/TimeRelatedFormExamples";
import AlertComponent from "../components/reusableComponents/AlertComponent";
import { CardComponent } from "../components/reusableComponents/cardComponent";
import ButtonComponent from "../components/reusableComponents/ButtonComponent";
<<<<<<< HEAD
import ModalComponent from "../components/ModalComponent";
=======
import ModalComponent from "../components/ModalComponent"
import type { ColumnsType, TableProps } from "antd/es/table";
import type { DataType } from "../types/types";
>>>>>>> 1bdb98df

const ReusableComponents = () => {
    const [value, setValue] = useState("");

    const columns: ColumnsType<DataType> = [
        {
            title: "Name",
            dataIndex: "name",
            filters: [
                { text: "Joe", value: "Joe" },
                { text: "Category 1", value: "Category 1" },
                { text: "Category 2", value: "Category 2" },
            ],
            filterMode: "tree",
            filterSearch: true,
            onFilter: (value, record) => record.name.startsWith(value as string),
            width: "30%",
        },
        {
            title: "Age",
            dataIndex: "age",
            sorter: (a, b) => a.age - b.age,
        },
        {
            title: "Address",
            dataIndex: "address",
            filters: [
                { text: "London", value: "London" },
                { text: "New York", value: "New York" },
            ],
            onFilter: (value, record) => record.address.startsWith(value as string),
            filterSearch: true,
            width: "40%",
        },
    ];

    const data: DataType[] = [
        { key: "1", name: "John Brown", age: 32, address: "New York No. 1 Lake Park" },
        { key: "2", name: "Jim Green", age: 42, address: "London No. 1 Lake Park" },
        { key: "3", name: "Joe Black", age: 32, address: "Sydney No. 1 Lake Park" },
        { key: "4", name: "Jim Red", age: 32, address: "London No. 2 Lake Park" },
    ];

    const onChange: TableProps<DataType>["onChange"] = (pagination, filters, sorter, extra) => {
        console.log("params", pagination, filters, sorter, extra);
    };

    return (
        <>
            <div className="reusable-components">
                <div className="title text-center fs-1">ReusableComponents</div>
                <h4 className="text-center mt-3 fst-italic fw-bold">
                    ***There is not much styling on this yet, kinda stock, <br /> just so we can get the components up and running.***
                </h4>

                {/* Back to Home Button */}
                <Link
                    to="/"
                    className="d-flex justify-content-center">
                    <Button
                        type="primary"
                        className="mt-3 btn btn-primary">
                        Back to Home
                    </Button>
                </Link>

                <Divider />

                {/* User Avatar */}
                <div className="user-avatar m-5 flex flex-column align-items-center">
                    <h2 className="fs-2">User Avatar</h2>
                    <Avatar
                        size={64}
                        icon={<UserOutlined />}
                    />
                </div>
<<<<<<< HEAD
=======

>>>>>>> 1bdb98df

                <Divider />

                <div className="flex flex-column align-items-center m-5 gap-2">
                    <h2 className="fs-2">Modal</h2>
<<<<<<< HEAD
=======

>>>>>>> 1bdb98df
                    {/* Documentation for ModalComponent.tsx */}
                    There are 3 types of modals:
                    <ul>
                        <li>Default</li>
                        <li>Smart Locker</li>
                        <li>Guest Parking</li>
                    </ul>
<<<<<<< HEAD
                    <ModalComponent
                        type="default"
                        buttonTitle="Confirmation Model"
                        content="This is a confirmation model"
                        handleOkay={() => {}}
                    />
                    <ModalComponent
                        type="Smart Locker"
                        buttonTitle="Smart Locker"
                        content="This is a smart locker model"
                        handleOkay={() => {}}
                    />
                    <ModalComponent
                        type="Guest Parking"
                        buttonTitle="Guest Parking"
                        content="To register someone in Guest Parking, please fill out the form below."
                        handleOkay={() => {}}
                    />
=======

                    <ModalComponent type="default" buttonTitle="Confirmation Model" content="This is a confirmation model" handleOkay={() => { }} />

                    <ModalComponent type="Smart Locker" buttonTitle="Smart Locker" content="This is a smart locker model" handleOkay={() => { }} />

                    <ModalComponent type="Guest Parking" buttonTitle="Guest Parking" content="To register someone in Guest Parking, please fill out the form below." handleOkay={() => { }} />

>>>>>>> 1bdb98df
                </div>

                <Divider />

                {/* alerts */}
                <AlertComponent
                    title={"Success Example"}
                    description={"Success Description"}
                    type={"success"}
                />
                <AlertComponent
                    title={"Error Example"}
                    description={"Error Description"}
                    type={"error"}
                />
                <AlertComponent
                    title={"Warning Example"}
                    description={"Warning Description"}
                    type={"warning"}
                />

                {/* Sider (Sidebar) */}
                <div className="sider m-5">
                    <h2 className="fs-2 text-center">Layout: Sider (Sidebar) & Footer</h2>
                    <p className="text-center">The sidebar falls under the Layout Component of Ant Design.</p>
                    <h1 className="text-center">MAKE SURE WE TALK ABOUT THIS IN THE NEXT MEETING OR IF SOMEONE KNOWS WHAT THE BEST WAY OF SETTING UP THE LAYOUT / SIDEBAR FEEL FREE TO CHANGE IT</h1>
                    <UniversalSidebar />
                </div>

                <Divider />

                {/* Tables */}
                <div className="table m-5">
                    <h2>Table</h2>
                    <TableComponent
                        columns={columns}
                        dataSource={data}
                        onChange={onChange}
                    />
                </div>

                <Divider />

                {/* Cards */}
                <div className="cards m-5">
                    <h2 className="fs-2 text-center">Cards</h2>
                    <Row gutter={16}>
                        <Col span={8}>
                            <CardComponent
                                hoverable={false}
                                title="Card"
                                description="Lorem ipsum dolor sit, amet consectetur adipisicing elit. Esse quam blanditiis, ratione cumque, repudiandae mollitia ex tempora natus rem sint sapiente? Enim
                                recusandae, similique voluptatibus facilis voluptatem non reprehenderit harum, unde fuga quos omnis molestias voluptate ducimus! Cupiditate eligendi distinctio eaque
                                nulla soluta ab commodi nihil. Itaque cumque voluptatem a."
                            />
                        </Col>
                        <Col span={8}>
                            <CardComponent
                                hoverable={false}
                                title="Card With Button"
                                description="Lorem ipsum dolor sit, amet consectetur adipisicing elit. Esse quam blanditiis, ratione cumque, repudiandae mollitia ex tempora natus rem sint sapiente? Enim
                                recusandae, similique voluptatibus facilis voluptatem non reprehenderit harum, unde fuga quos omnis molestias voluptate ducimus! Cupiditate eligendi distinctio eaque
                                nulla soluta ab commodi nihil. Itaque cumque voluptatem a."
                                button={
                                    <ButtonComponent
                                        title="Primary"
                                        type="primary"
                                    />
                                }
                            />
                        </Col>
                        <Col span={8}>
                            <CardComponent
                                hoverable={false}
                                title="Card With Kitchen Sink"
                                description="Lorem ipsum dolor sit, amet consectetur adipisicing elit. Esse quam blanditiis, ratione cumque, repudiandae mollitia ex tempora natus rem sint sapiente? Enim
                                recusandae, similique voluptatibus facilis voluptatem non reprehenderit harum, unde fuga quos omnis molestias voluptate ducimus! Cupiditate eligendi distinctio eaque
                                nulla soluta ab commodi nihil. Itaque cumque voluptatem a."
                                button={
                                    <ButtonComponent
                                        title="Secondary"
                                        type="secondary"
                                    />
                                }
                                icon={<LockOutlined className="fs-2 text-primary mb-3" />}
                            />
                        </Col>
                    </Row>
                </div>

                <Divider />

                {/* Buttons */}
                <div className="buttons-examples m-5">
                    <h2 className="fs-2 text-center">Buttons</h2>
                    <div className="buttons-container flex flex-column align-items-center gap-2">
                        {/* Primary Button */}
                        <div className="my-2">
                            <h2>Primary Button</h2>
                            <Button
                                type="primary"
                                className="flex mx-auto btn btn-primary">
                                Click me
                            </Button>
                        </div>

                        {/* Confirm Button */}
                        <div className="my-2">
                            <h2>Confirm Button</h2>
                            <Button className="bg-success flex mx-auto"> Click me</Button>
                        </div>

                        {/* Decline Button */}
                        <div className="my-2">
                            <h2>Decline Button</h2>
                            <Button className="bg-danger flex mx-auto">Click me</Button>
                        </div>

                        {/* Loading Button */}
                        <div className="my-2">
                            <h2>Loading Button</h2>
                            <Button
                                className="bg-primary flex mx-auto"
                                loading>
                                Click me
                            </Button>
                        </div>

                        {/* Disabled Button */}
                        <div className="my-2">
                            <h2>Disabled Button</h2>
                            <Button
                                className="bg-secondary flex mx-auto"
                                disabled>
                                Click me
                            </Button>
                        </div>

                        {/* Any other buttons? */}
                    </div>
                </div>

                <Divider />

                {/* Text Area Examples*/}
                <div className="text-area-examples m-5">
                    <h2 className="fs-2 text-center">Text Area Examples</h2>

                    {/* Basic Input */}
                    <div className="my-2">
                        <h2>Basic Input</h2>
                        <Input
                            className="my-2"
                            placeholder="Basic usage"
                        />
                    </div>

                    {/* Search Input */}
                    <div className="my-2">
                        <h2>Search Input</h2>
                        <Input
                            className="my-2"
                            addonAfter={<SettingOutlined />}
                            defaultValue="mysite"
                        />
                        <Input
                            className="my-2"
                            addonBefore="http://"
                            suffix=".com"
                            defaultValue="mysite"
                        />
                    </div>

                    {/* Controlled Expanding Text Area */}
                    <div className="my-2">
                        <h2>Controlled Expanding Text Area</h2>
                        <TextArea
                            className="my-2"
                            value={value}
                            onChange={(e) => setValue(e.target.value)}
                            placeholder="Controlled autosize"
                            autoSize={{ minRows: 3, maxRows: 5 }}
                        />
                    </div>

                    <Divider />

                    <div className="form-examples m-5 p-4 border rounded shadow-sm bg-light">
                        <h2 className="fs-2 text-center mb-4 text-primary">Form Examples</h2>
                        <div className="bg-white p-3 rounded">
                            <h2 className="fs-3 text-center mb-4 text-primary">Registration Form</h2>
                            <RegistrationFormExample />
                        </div>
                        <Divider />
                        <div className="bg-white p-3 rounded">
                            <h2 className="fs-3 text-center mb-4 text-primary">Time Related Form Examples</h2>
                            <TimeRelatedFormExample />
                        </div>
                    </div>

                    {/* Any other text area examples? */}
                </div>

                <Divider />
            </div>
        </>
    );
};

export default ReusableComponents;<|MERGE_RESOLUTION|>--- conflicted
+++ resolved
@@ -10,13 +10,9 @@
 import AlertComponent from "../components/reusableComponents/AlertComponent";
 import { CardComponent } from "../components/reusableComponents/cardComponent";
 import ButtonComponent from "../components/reusableComponents/ButtonComponent";
-<<<<<<< HEAD
 import ModalComponent from "../components/ModalComponent";
-=======
-import ModalComponent from "../components/ModalComponent"
 import type { ColumnsType, TableProps } from "antd/es/table";
 import type { DataType } from "../types/types";
->>>>>>> 1bdb98df
 
 const ReusableComponents = () => {
     const [value, setValue] = useState("");
@@ -93,19 +89,11 @@
                         icon={<UserOutlined />}
                     />
                 </div>
-<<<<<<< HEAD
-=======
-
->>>>>>> 1bdb98df
 
                 <Divider />
 
                 <div className="flex flex-column align-items-center m-5 gap-2">
                     <h2 className="fs-2">Modal</h2>
-<<<<<<< HEAD
-=======
-
->>>>>>> 1bdb98df
                     {/* Documentation for ModalComponent.tsx */}
                     There are 3 types of modals:
                     <ul>
@@ -113,7 +101,6 @@
                         <li>Smart Locker</li>
                         <li>Guest Parking</li>
                     </ul>
-<<<<<<< HEAD
                     <ModalComponent
                         type="default"
                         buttonTitle="Confirmation Model"
@@ -132,15 +119,6 @@
                         content="To register someone in Guest Parking, please fill out the form below."
                         handleOkay={() => {}}
                     />
-=======
-
-                    <ModalComponent type="default" buttonTitle="Confirmation Model" content="This is a confirmation model" handleOkay={() => { }} />
-
-                    <ModalComponent type="Smart Locker" buttonTitle="Smart Locker" content="This is a smart locker model" handleOkay={() => { }} />
-
-                    <ModalComponent type="Guest Parking" buttonTitle="Guest Parking" content="To register someone in Guest Parking, please fill out the form below." handleOkay={() => { }} />
-
->>>>>>> 1bdb98df
                 </div>
 
                 <Divider />
@@ -177,6 +155,7 @@
                     <h2>Table</h2>
                     <TableComponent
                         columns={columns}
+                        dataSource={data}
                         dataSource={data}
                         onChange={onChange}
                     />
