--- conflicted
+++ resolved
@@ -1,11 +1,8 @@
 //TODO: Connect Backend whenever that is ready (Get Recent Complaints or Work Orders, and Submit the Form)
 import { Badge, Button, Form, Input, Radio, Space, Switch } from "antd";
 import { useState } from "react";
-<<<<<<< HEAD
 import TableComponent from "../components/reusableComponents/TableComponent";
-=======
 import PageTitleComponent from "../components/reusableComponents/PageTitleComponent";
->>>>>>> 871da72b
 
 const TenantComplaintsAndWorkOrders = () => {
     const [requestType, setRequestType] = useState("complaint");
@@ -13,67 +10,67 @@
 
     const complaintColumns = [
         {
-            title: 'ID',
-            dataIndex: 'id',
-            key: 'id',
-        },
-        {
-            title: 'Title',
-            dataIndex: 'title',
-            key: 'title',
-        },
-        {
-            title: 'Description',
-            dataIndex: 'description',
-            key: 'description',
-        },
-        {
-            title: 'Type',
-            dataIndex: 'type',
-            key: 'type',
-        },
-        {
-            title: 'Votes',
-            dataIndex: 'votes',
-            key: 'votes',
+            title: "ID",
+            dataIndex: "id",
+            key: "id",
+        },
+        {
+            title: "Title",
+            dataIndex: "title",
+            key: "title",
+        },
+        {
+            title: "Description",
+            dataIndex: "description",
+            key: "description",
+        },
+        {
+            title: "Type",
+            dataIndex: "type",
+            key: "type",
+        },
+        {
+            title: "Votes",
+            dataIndex: "votes",
+            key: "votes",
         },
     ];
 
     const workOrderColumns = [
         {
-            title: 'ID',
-            dataIndex: 'id',
-            key: 'id',
-        },
-        {
-            title: 'Title',
-            dataIndex: 'title',
-            key: 'title',
-        },
-        {
-            title: 'Description',
-            dataIndex: 'description',
-            key: 'description',
-        },
-        {
-            title: 'Type',
-            dataIndex: 'type',
-            key: 'type',
-        },
-        {
-            title: 'Votes',
-            dataIndex: 'votes',
-            key: 'votes',
-        },
-        {
-            title: 'Importance',
-            dataIndex: 'importance',
-            key: 'importance',
+            title: "ID",
+            dataIndex: "id",
+            key: "id",
+        },
+        {
+            title: "Title",
+            dataIndex: "title",
+            key: "title",
+        },
+        {
+            title: "Description",
+            dataIndex: "description",
+            key: "description",
+        },
+        {
+            title: "Type",
+            dataIndex: "type",
+            key: "type",
+        },
+        {
+            title: "Votes",
+            dataIndex: "votes",
+            key: "votes",
+        },
+        {
+            title: "Importance",
+            dataIndex: "importance",
+            key: "importance",
             render: (importance: string) => {
                 const statusMap: Record<string, "error" | "warning" | "default"> = {
                     High: "error",
                     Medium: "warning",
-                    Low: "default"
+                    Low: "default",
                 };
                 return (
                     <Badge
@@ -81,7 +78,7 @@
                         text={importance}
                     />
                 );
-            }
+            },
         },
     ];
 
@@ -109,7 +106,7 @@
             title: "Work Order 1 Title",
             description: "Work Order 1 Description",
             votes: 10,
-            importance: "High"
+            importance: "High",
         },
         {
             id: 2,
@@ -117,7 +114,7 @@
             title: "Work Order 2 Title",
             description: "Work Order 2 Description",
             votes: 5,
-            importance: "Medium"
+            importance: "Medium",
         },
         {
             id: 3,
@@ -125,7 +122,7 @@
             title: "Work Order 3 Title",
             description: "Work Order 3 Description",
             votes: 3,
-            importance: "Low"
+            importance: "Low",
         },
     ];
 
