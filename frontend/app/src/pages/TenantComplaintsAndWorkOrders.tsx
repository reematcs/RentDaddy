--- conflicted
+++ resolved
@@ -1,41 +1,19 @@
-<<<<<<< HEAD
 //TODO: Connect Backend whenever that is ready (Get Recent Complaints or Work Orders, and Submit the Form)
 import { Button, Divider, Form, Input, Modal, Select, Tabs } from "antd";
 import type { TabsProps } from "antd";
-=======
-import { useMutation } from "@tanstack/react-query";
-import { Badge, Button, Form, Input, Radio, Space, Switch } from "antd";
->>>>>>> 44ef8c08
 import { useState } from "react";
-import ButtonComponent from "../components/reusableComponents/ButtonComponent";
-import { useUser } from "@clerk/react-router";
-
-export interface Complaint {
-    complaintNumber: number;
-    createdBy: string;
-    category: any;
-    title: string;
-    description: string;
-    unitNumber: number;
-    status: any;
-}
 import PageTitleComponent from "../components/reusableComponents/PageTitleComponent";
-<<<<<<< HEAD
 import { useMutation, useQueries } from "@tanstack/react-query";
 import { useAuth } from "@clerk/react-router";
 import { ComplaintEntry, ComplaintsData, WorkOrderData, WorkOrderEntry } from "../types/types";
 import { ColumnsType } from "antd/es/table";
 import { absoluteServerUrl } from "../lib/utils";
-=======
 import TableComponent from "../components/reusableComponents/TableComponent";
->>>>>>> 44ef8c08
 
 //TODO: Test all connections and double check absoluteServerUrl is working correctly
 const TenantComplaintsAndWorkOrders = () => {
-<<<<<<< HEAD
     const { getToken, userId } = useAuth();
     const [activeKey, setActiveKey] = useState("1");
-
     const [complaints, workOrders] = useQueries({
         queries: [
             {
@@ -84,46 +62,6 @@
     });
 
     const complaintColumns: ColumnsType<ComplaintsData> = [
-=======
-    const { user } = useUser();
-
-    const [requestType, setRequestType] = useState("complaint");
-    const [form] = Form.useForm();
-
-    const [complaints, setComplaints] = useState<Complaint[]>([]);
-
-    const [description, setDescription] = useState<string>("");
-
-    const [complaint, setComplaint] = useState<Complaint>({
-        complaintNumber: complaints.length + 1,
-        createdBy: user?.id ?? "",
-        category: "internet",
-        title: "test title",
-        description: description,
-        unitNumber: 222,
-        status: "open",
-    });
-
-    const { mutate: getComplaints } = useMutation({
-        mutationFn: async () => {
-            const res = await fetch(`http://localhost:8080/${user?.id}/complaints`, {
-                method: "GET",
-                headers: { "Content-Type": "application/json" },
-            });
-            const data = await res.json();
-            setComplaints([data]);
-            return res;
-        },
-        onSuccess: () => {
-            console.log(complaints);
-        },
-        onError: (e: any) => {
-            console.log("error ", e);
-        },
-    });
-
-    const complaintColumns = [
->>>>>>> 44ef8c08
         {
             title: "Id",
             dataIndex: "id",
@@ -184,7 +122,6 @@
             key: "category",
         },
         {
-<<<<<<< HEAD
             title: "Status",
             dataIndex: "status",
             key: "status",
@@ -199,52 +136,8 @@
                     month: "2-digit",
                     year: "2-digit",
                 }),
-=======
-            title: "Votes",
-            dataIndex: "votes",
-            key: "votes",
-        },
-        {
-            title: "Importance",
-            dataIndex: "importance",
-            key: "importance",
-            render: (importance: string) => {
-                const statusMap: Record<string, "error" | "warning" | "default"> = {
-                    High: "error",
-                    Medium: "warning",
-                    Low: "default",
-                };
-                return (
-                    <Badge
-                        status={statusMap[importance]}
-                        text={importance}
-                    />
-                );
-            },
         },
     ];
-
-    const { mutate: postComplaint } = useMutation({
-        mutationFn: async () => {
-            complaint.description = description;
-            console.log("complain being sent", complaint);
-            const res = await fetch(`http://localhost:8080/complaints`, {
-                method: "POST",
-                headers: { "Content-Type": "application/json" },
-                body: JSON.stringify(complaint),
-            });
-            const data = await res.json();
-            setComplaints([...complaints, data]);
-            return res;
-        },
-        onSuccess: () => {
-            console.log();
->>>>>>> 44ef8c08
-        },
-        onError: (e: any) => {
-            console.log("error ", e);
-        },
-    });
 
     // eslint-disable-next-line @typescript-eslint/no-unused-vars
     const [items, setItems] = useState<TabsProps["items"]>([
@@ -274,20 +167,7 @@
                 </div>
             ),
         },
-<<<<<<< HEAD
     ]);
-=======
-    ];
-
-    const handleDescriptionChange = (e: any) => {
-        setDescription(e.target.value);
-    };
-
-    const onSubmit = (values: any) => {
-        console.log("Form values:", values);
-        //need to post these to the db
-    };
->>>>>>> 44ef8c08
 
     return (
         <div className="container">
@@ -295,7 +175,6 @@
             {/* <h1 className="mb-4">Complaints and Work Orders</h1> */}
             <PageTitleComponent title="Complaints and Work Orders" />
 
-<<<<<<< HEAD
             {/* Recent Complaints & Work Orders */}
             <div className="grid grid-cols-2 gap-6">
                 <Tabs
@@ -311,56 +190,6 @@
 };
 
 export default TenantComplaintsAndWorkOrders;
-=======
-            <ButtonComponent
-                title="get complaints"
-                type="primary"
-                onClick={getComplaints}
-            />
-
-            {/* Start of Form */}
-            <Form
-                form={form}
-                layout="vertical"
-                onFinish={onSubmit}>
-                {/* Request Type (Complaint or Work Order) with radio buttons */}
-                <Form.Item
-                    name="requestType"
-                    label="Type of Request"
-                    rules={[{ required: true, message: "Please select a request type" }]}>
-                    <Switch
-                        checkedChildren="Work Orders"
-                        unCheckedChildren="Complaints"
-                        onChange={(checked) => setRequestType(checked ? "workOrder" : "complaint")}
-                        className="flex"
-                    />
-                </Form.Item>
-
-                {/* Recent Complaints & Work Orders */}
-                <div className="grid grid-cols-2 gap-6">
-                    {/* Recent Complaints */}
-                    {requestType === "complaint" && (
-                        <div className="bg-gray-50 p-4 rounded-lg">
-                            <h3 className="text-lg font-medium mb-4">Recent Complaints</h3>
-                            <TableComponent
-                                columns={complaintColumns}
-                                dataSource={complaints}
-                            />
-                        </div>
-                    )}
-
-                    {/* Recent Work Orders */}
-                    {requestType === "workOrder" && (
-                        <div className="bg-gray-50 p-4 rounded-lg">
-                            <h3 className="text-lg font-medium mb-4">Recent Work Orders</h3>
-                            <TableComponent
-                                columns={workOrderColumns}
-                                dataSource={workOrders}
-                            />
-                        </div>
-                    )}
-                </div>
->>>>>>> 44ef8c08
 
 function TenantCreateComplaintsModal() {
     const { getToken, userId } = useAuth();
@@ -434,7 +263,6 @@
                             maxLength={50}
                         />
                     </Form.Item>
-<<<<<<< HEAD
                     <p className="fs-7">Description</p>
                     <Form.Item
                         name="description"
@@ -468,38 +296,6 @@
                 </Form>
             </Modal>
         </>
-=======
-                )}
-
-                {/* Image Upload */}
-                <Form.Item
-                    name="image"
-                    label="Upload an Image">
-                    <Input type="file" />
-                </Form.Item>
-
-                {/* Description with text area */}
-                <Form.Item
-                    name="description"
-                    label="Description"
-                    rules={[{ required: true, message: "Please enter a description" }]}>
-                    <Input.TextArea
-                        rows={4}
-                        onChange={handleDescriptionChange}
-                    />
-                </Form.Item>
-
-                {/* Submit button */}
-                <Form.Item>
-                    <ButtonComponent
-                        title="Submit"
-                        type="primary"
-                        onClick={postComplaint}
-                    />
-                </Form.Item>
-            </Form>
-        </div>
->>>>>>> 44ef8c08
     );
 }
 
