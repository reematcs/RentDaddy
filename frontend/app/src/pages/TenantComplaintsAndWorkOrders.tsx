<<<<<<< HEAD
import { useMutation } from "@tanstack/react-query";
import { Badge, Button, Form, Input, Radio, Space, Switch } from "antd";
import { useState } from "react";
import ButtonComponent from "../components/reusableComponents/ButtonComponent";
=======
//TODO: Connect Backend whenever that is ready (Get Recent Complaints or Work Orders, and Submit the Form)
import { Badge, Button, Form, Input, Radio, Space, Switch } from "antd";
import { useState } from "react";
>>>>>>> e04bd26b

const TenantComplaintsAndWorkOrders = () => {
    const [requestType, setRequestType] = useState("complaint");
    const [form] = Form.useForm();
<<<<<<< HEAD

    const { mutate: getComplaints } = useMutation({
        mutationFn: async () => {
            const res = await fetch("http://localhost:5432/complaints", {
                method: "GET",
                headers: { "Content-Type": "application/json" },
                //   body: JSON.stringify({ id: "1" }),
            });
            return res;
        },
        onSuccess: () => {
            // Invalidate and refetch
            console.log("success");
        },
        onError: (e: any) => {
            console.log("error ", e);
        },
    });
=======
>>>>>>> e04bd26b

    const complaints = [
        {
            id: 1,
            type: "Complaint",
            title: "Complaint 1 Title",
            description: "Complaint 1 Description",
            votes: 10,
        },
        {
            id: 2,
            type: "Complaint",
            title: "Complaint 2 Title",
            description: "Complaint 2 Description",
            votes: 5,
        },
    ];

    const workOrders = [
        {
            id: 1,
            type: "Work Order",
            title: "Work Order 1 Title",
            description: "Work Order 1 Description",
            votes: 10,
            importance: (
                <Badge
                    status="error"
                    text="High"
                />
            ),
        },
        {
            id: 2,
            type: "Work Order",
            title: "Work Order 2 Title",
            description: "Work Order 2 Description",
            votes: 5,
            importance: (
                <Badge
                    status="warning"
                    text="Medium"
                />
            ),
        },
        {
            id: 3,
            type: "Work Order",
            title: "Work Order 3 Title",
            description: "Work Order 3 Description",
            votes: 3,
            importance: (
                <Badge
                    status="default"
                    text="Low"
                />
            ),
        },
    ];

    const onSubmit = (values: any) => {
        console.log("Form values:", values);
<<<<<<< HEAD
=======
        //need to post these to the db
>>>>>>> e04bd26b
    };

    return (
        <div className="container">
            {/* Title */}
            <h1 className="mb-4">Complaints and Work Orders</h1>

            <ButtonComponent
                title="get complaints"
                type="primary"
                onClick={getComplaints}
            />

            {/* Start of Form */}
            <Form
                form={form}
                layout="vertical"
                onFinish={onSubmit}>
                {/* Request Type (Complaint or Work Order) with radio buttons */}
                <Form.Item
                    name="requestType"
                    label="Type of Request"
                    rules={[{ required: true, message: "Please select a request type" }]}>
                    <Switch
                        checkedChildren="Work Orders"
                        unCheckedChildren="Complaints"
                        onChange={(checked) => setRequestType(checked ? "workOrder" : "complaint")}
                        className="flex"
                    />
                </Form.Item>

                {/* Recent Complaints & Work Orders */}
                <div className="grid grid-cols-2 gap-6 mb-6">
                    {/* Recent Complaints */}
                    {requestType === "complaint" && (
                        <div className="bg-gray-50 p-4 rounded-lg">
                            <h3 className="text-lg font-medium mb-4">Recent Complaints</h3>
                            <div className="space-y-3 mb-4">
                                {complaints.map((complaint) => (
                                    <div className="flex flex-row items-center p-3 bg-white rounded shadow-sm mb-3 border border-gray-200 justify-content-evenly">
                                        <p>{complaint.title}</p>
                                        <p>{complaint.description}</p>
                                        <p>Type: {complaint.type}</p>
                                        <p>{complaint.votes}</p>
                                    </div>
                                ))}
                                {complaints.length === 0 && <div className="text-gray-500 italic">No complaints found</div>}
                            </div>
                        </div>
                    )}

                    {/* Recent Work Orders */}
                    {requestType === "workOrder" && (
                        <div className="bg-gray-50 p-4 rounded-lg">
                            <h3 className="text-lg font-medium mb-4">Recent Work Orders</h3>
                            <div className="space-y-3 mb-4">
                                {workOrders.map((workOrder) => (
                                    <div className="flex flex-row items-center p-3 bg-white rounded shadow-sm mb-3 border border-gray-200 justify-content-evenly">
                                        <p>{workOrder.title}</p>
                                        <p>{workOrder.description}</p>
                                        <p>Type: {workOrder.type}</p>
                                        <p>{workOrder.votes}</p>
                                        <p>{workOrder.importance}</p>
                                    </div>
                                ))}
                                {workOrders.length === 0 && <div className="text-gray-500 italic">No work orders found</div>}
                            </div>
                        </div>
                    )}
                </div>

                {/* Only show if it's a work order */}
                {/* Importance (High, Medium, Low) with radio buttons */}
                {requestType === "workOrder" && (
                    <Form.Item
                        name="importance"
                        label="Importance"
                        rules={[{ required: true, message: "Please select importance level" }]}>
                        <Radio.Group className="w-full flex gap-4">
                            <Space
                                direction="horizontal"
                                className="w-full justify-between">
                                <Radio.Button
                                    value="high"
                                    className="w-1/3 text-center"
                                    style={{ color: "#d86364" }}>
                                    High Priority
                                </Radio.Button>
                                <Radio.Button
                                    value="medium"
                                    className="w-1/3 text-center"
                                    style={{ color: "#f0a500" }}>
                                    Medium Priority
                                </Radio.Button>
                                <Radio.Button
                                    value="low"
                                    className="w-1/3 text-center"
                                    style={{ color: "#00674f" }}>
                                    Low Priority
                                </Radio.Button>
                            </Space>
                        </Radio.Group>
                    </Form.Item>
                )}

                {/* Image Upload */}
                <Form.Item
                    name="image"
                    label="Upload an Image">
                    <Input type="file" />
                </Form.Item>

                {/* Description with text area */}
                <Form.Item
                    name="description"
                    label="Description"
                    rules={[{ required: true, message: "Please enter a description" }]}>
                    <Input.TextArea rows={4} />
                </Form.Item>

                {/* Submit button */}
                <Form.Item>
                    <Button
                        type="primary"
                        htmlType="submit">
                        Submit
                    </Button>
                </Form.Item>
            </Form>
        </div>
    );
};

export default TenantComplaintsAndWorkOrders;<|MERGE_RESOLUTION|>--- conflicted
+++ resolved
@@ -1,18 +1,11 @@
-<<<<<<< HEAD
 import { useMutation } from "@tanstack/react-query";
 import { Badge, Button, Form, Input, Radio, Space, Switch } from "antd";
 import { useState } from "react";
 import ButtonComponent from "../components/reusableComponents/ButtonComponent";
-=======
-//TODO: Connect Backend whenever that is ready (Get Recent Complaints or Work Orders, and Submit the Form)
-import { Badge, Button, Form, Input, Radio, Space, Switch } from "antd";
-import { useState } from "react";
->>>>>>> e04bd26b
 
 const TenantComplaintsAndWorkOrders = () => {
     const [requestType, setRequestType] = useState("complaint");
     const [form] = Form.useForm();
-<<<<<<< HEAD
 
     const { mutate: getComplaints } = useMutation({
         mutationFn: async () => {
@@ -31,8 +24,6 @@
             console.log("error ", e);
         },
     });
-=======
->>>>>>> e04bd26b
 
     const complaints = [
         {
@@ -95,10 +86,7 @@
 
     const onSubmit = (values: any) => {
         console.log("Form values:", values);
-<<<<<<< HEAD
-=======
         //need to post these to the db
->>>>>>> e04bd26b
     };
 
     return (
