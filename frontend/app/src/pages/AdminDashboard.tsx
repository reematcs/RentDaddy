import { useState } from "react";
import { CalendarOutlined, InboxOutlined, ToolOutlined, WarningOutlined } from "@ant-design/icons";
import AlertComponent from "../components/reusableComponents/AlertComponent";
import { CardComponent } from "../components/reusableComponents/CardComponent";
import TableComponent from "../components/reusableComponents/TableComponent";
import { Tag, Spin } from "antd";
import type { ColumnsType } from "antd/es/table/interface";
import ModalComponent from "../components/ModalComponent";
import ButtonComponent from "../components/reusableComponents/ButtonComponent";
import { Link } from "react-router";
import PageTitleComponent from "../components/reusableComponents/PageTitleComponent";
import { useMutation, useQuery, useQueryClient } from "@tanstack/react-query";
import { useAuth } from "@clerk/clerk-react";
import { generateAccessCode } from "../lib/utils";

<<<<<<< HEAD
const API_URL = import.meta.env.VITE_BACKEND_URL;

=======
const serverUrl = import.meta.env.VITE_SERVER_URL;
const absoluteServerUrl = `${serverUrl}`;
>>>>>>> e23615a6

interface Locker {
    id: number;
    user_id: string | null;
    access_code: string | null;
    in_use: boolean;
}

interface WorkOrder {
    id: number;
    created_by: number;
    order_number: number;
    category: string;
    title: string;
    description: string;
    unit_number: number;
    status: string;
    updated_at: string;
    created_at: string;
    type: "work_order";
}

interface Complaint {
    id: number;
    created_by: number;
    title: string;
    description: string;
    unit_number: number;
    status: string;
    updated_at: string;
    created_at: string;
    type: "complaint";
}

type WorkOrderOrComplaint = WorkOrder | Complaint;

interface Tenant {
    id: number;
    clerk_id: string;
    first_name: string;
    last_name: string;
    email: string;
    phone: string;
    unit_number: number;
    status: string;
    created_at: string;
    role: string;
}

const AdminDashboard = () => {
    const { getToken } = useAuth();
    const queryClient = useQueryClient();

    const [selectedUserId, setSelectedUserId] = useState<string>();
    const [accessCode, setAccessCode] = useState<string>(generateAccessCode());

    // Query for fetching tenants
    const { data: tenants, isLoading: isLoadingTenants } = useQuery<Tenant[]>({
        queryKey: ["tenants"],
        queryFn: async () => {
            const token = await getToken();
            if (!token) {
                throw new Error("No authentication token available");
            }

            const res = await fetch(`${absoluteServerUrl}/admin/tenants`, {
                method: "GET",
                headers: {
                    "Content-Type": "application/json",
                    Authorization: `Bearer ${token}`,
                },
            });

            if (!res.ok) {
                throw new Error(`Failed to fetch tenants: ${res.status}`);
            }

            const data = await res.json();
            console.log("Response data for tenants query:", data);
            return data;
        },
    });

    // Query for fetching work orders
    const { data: workOrders, isLoading: isLoadingWorkOrders } = useQuery({
        queryKey: ["workOrders"],
        queryFn: async () => {
            const token = await getToken();
            if (!token) {
                throw new Error("No authentication token available");
            }
            // console.log("Fetching work orders...");
            // console.log("API URL:", `${absoluteServerUrl}/admin/work_orders`);

            const res = await fetch(`${absoluteServerUrl}/admin/work_orders`, {
                method: "GET",
                headers: {
                    "Content-Type": "application/json",
                    Authorization: `Bearer ${token}`,
                },
            });

            // console.log("Response status:", res.status);

            if (!res.ok) {
                throw new Error(`Failed to fetch work orders: ${res.status}`);
            }

            const data = await res.json();
            // console.log("Response data:", data);
            return data;
        },
    });

    // console.log("Query state:", { isLoading: isLoadingWorkOrders, data: workOrders });

    // Query for fetching complaints
    const { data: complaints, isLoading: isLoadingComplaints } = useQuery({
        queryKey: ["complaints"],
        queryFn: async () => {
            const token = await getToken();
            if (!token) {
                throw new Error("No authentication token available");
            }
            // console.log("Fetching complaints...");
            // console.log("API URL:", `${absoluteServerUrl}/admin/complaints`);
            const res = await fetch(`${absoluteServerUrl}/admin/complaints`, {
                method: "GET",
                headers: { "Content-Type": "application/json", Authorization: `Bearer ${token}` },
            });

            if (!res.ok) {
                throw new Error(`Failed to fetch complaints: ${res.status}`);
            }

<<<<<<< HEAD
            const data = await res.json() as Complaint[];
=======
            const data = (await res.json()) as Complaint[];
>>>>>>> e23615a6
            return data;
        },
    });

<<<<<<< HEAD
    console.log("complaints:", complaints);
    console.log("Query state for complaints:", { isLoading: isLoadingComplaints, data: complaints });
=======
    // console.log("complaints:", complaints);
    // console.log("Query state for complaints:", { isLoading: isLoadingComplaints, data: complaints });
>>>>>>> e23615a6

    // Query for fetching lockers
    const {
        data: lockers,
        isLoading: isLoadingLockers,
        isError: isErrorLockers,
    } = useQuery({
        queryKey: ["lockers"],
        queryFn: async () => {
            console.log("Fetching lockers...");
            try {
                const token = await getToken();
                if (!token) {
                    throw new Error("No authentication token available");
                }

                const res = await fetch(`${absoluteServerUrl}/admin/lockers`, {
                    method: "GET",
                    headers: {
                        "Content-Type": "application/json",
                        Authorization: `Bearer ${token}`,
                    },
                });

                console.log("Locker response status:", res.status);

                if (!res.ok) {
                    throw new Error(`Failed to fetch lockers: ${res.status}`);
                }

                const data = await res.json();
                console.log("Locker response data:", data);
                return data as Locker[];
            } catch (error) {
                console.error("Error fetching lockers:", error);
                throw error;
            }
        },
        retry: 3, // Retry failed requests 3 times
        staleTime: 1000 * 60 * 5, // Consider data fresh for 5 minutes
    });

    console.log("Lockers query state:", { isLoadingLockers, isErrorLockers, lockers });

    const { data: numberOfLockersInUse } = useQuery({
        queryKey: ["numberOfLockersInUse"],
        queryFn: async () => {
            const token = await getToken();
            if (!token) {
                throw new Error("No authentication token available");
            }

            const res = await fetch(`${absoluteServerUrl}/admin/lockers/in-use/count`, {
                method: "GET",
                headers: {
                    "Content-Type": "application/json",
                    Authorization: `Bearer ${token}`,
                },
            });
            if (!res.ok) {
                throw new Error(`Failed to fetch lockers in use count: ${res.status}`);
            }
            const data = await res.json();
            return data.lockers_in_use;
        },
    });

    const { mutate: addPackage } = useMutation({
        mutationKey: ["admin-add-package"],
        mutationFn: async () => {
            const token = await getToken();
            if (!token) {
                throw new Error("No authentication token available");
            }

            const res = await fetch(`${absoluteServerUrl}/admin/lockers`, {
                method: "POST",
                headers: {
                    "Content-Type": "application/json",
                    Authorization: `Bearer ${token}`,
                },
                body: JSON.stringify({ user_clerk_id: selectedUserId, access_code: accessCode }),
            });
            if (!res.ok) {
                throw new Error(`Failed creating new locker`);
            }
        },
        onSuccess: () => {
            // queryClient.invalidateQueries({ queryKey: ["numberOfLockersInUse"] });
            queryClient.invalidateQueries({ queryKey: ["lockers"] });
            queryClient.invalidateQueries({ queryKey: ["numberOfLockersInUse"] });
            setAccessCode(generateAccessCode());
            setSelectedUserId(undefined);
        },
    });

    // Update the handleAddPackage function
    const handleAddPackage = async () => {
        try {
            console.log("handleAddPackage called");
            console.log("selectedUserId:", selectedUserId);
            console.log("accessCode:", accessCode);
            console.log("lockers:", lockers);

            // if (isLoadingLockers) {
            //     console.error("Please wait while lockers are being loaded...");
            //     return;
            // }
            //
            // if (isErrorLockers) {
            //     console.error("Failed to load lockers. Please try again.");
            //     return;
            // }
            //
            // if (!lockers || lockers.length === 0) {
            //     console.error("No lockers available in the system");
            //     return;
            // }
            //
            if (!selectedUserId) {
                console.error("Please select a tenant");
                return;
            }

            if (!accessCode) {
                console.error("Please enter an access code");
                return;
            }

            // const availableLocker = lockers.find((locker) => !locker.in_use);
            // if (!availableLocker) {
            //     console.error("No available lockers");
            //     return;
            // }

            // console.log("Available locker:", availableLocker);
            // console.log("Starting update locker mutation");

            addPackage();
            // await updateLockerMutation.mutateAsync({
            //     lockerId: availableLocker.id,
            //     updates: {
            //         user_id: selectedUserId,
            //         access_code: accessCode,
            //         in_use: true,
            //     },
            // });
        } catch (error) {
            console.error("Error adding package:", error);
            throw error;
        }
    };

    const columnsLeases: ColumnsType<Tenant> = [
        {
            title: "Name",
            render: (_, record) => `${record.first_name} ${record.last_name}`,
        },
        {
            title: "Email",
            dataIndex: "email",
            ellipsis: true,
            render: (email: string) => (email.length > 30 ? email.slice(0, 30) + "..." : email || "Not Assigned"),
        },
        {
            title: "Lease Start",
            dataIndex: "lease_start",
            render: (lease_start: string) => (lease_start ? new Date(lease_start).toLocaleDateString() : "April 1, 2025"),
        },
        {
            title: "Lease End",
            dataIndex: "lease_end",
            render: (lease_end: string) => (lease_end ? new Date(lease_end).toLocaleDateString() : "March 31, 2026"),
        },
        // {
        //     title: "Unit",
        //     dataIndex: "unit_number",
        //     render: (unit: number) => unit || "N/A",
        // },
        {
            title: "Status",
            dataIndex: "status",
            render: (status: string) => <Tag color={status.toLowerCase() === "active" ? "green" : "red"}>{status.charAt(0).toUpperCase() + status.slice(1)}</Tag>,
        },
    ];

    // Add key to each tenant
    const tenantsWithKeys =
        tenants?.map((tenant: Tenant) => ({
            ...tenant,
            key: tenant.id,
        })) ?? [];

    const columnsComplaints: ColumnsType<WorkOrderOrComplaint> = [
        {
            title: "Type",
            dataIndex: "type",
            render: (type: string) => <Tag color={type === "work_order" ? "blue" : "purple"}>{type.replace("_", " ").toUpperCase()}</Tag>,
        },
        {
            title: "Title",
            dataIndex: "title",
        },
        {
            title: "Unit",
            dataIndex: "unit_number",
        },
        {
            title: "Status",
            dataIndex: "status",
            render: (status: string) => <Tag color={status.toLowerCase() === "open" ? "orange" : "green"}>{status}</Tag>,
        },
        // {
        //     title: "Created",
        //     dataIndex: "created_at",
        //     sorter: (a, b) => new Date(a.created_at).getTime() - new Date(b.created_at).getTime(),
        //     defaultSortOrder: "descend",
        //     render: (date: string) => new Date(date).toLocaleDateString(),
        // },
    ];

    const columnsWorkOrders: ColumnsType<WorkOrderOrComplaint> = [
        {
            title: "Type",
            dataIndex: "type",
            render: (type: string) => <Tag color={type === "work_order" ? "blue" : "purple"}>{type.replace("_", " ").toUpperCase()}</Tag>,
        },
        {
            title: "Title",
            dataIndex: "title",
        },
        {
            title: "Unit",
            dataIndex: "unit_number",
        },
        {
            title: "Category",
            dataIndex: "category",
            render: (category: string, record: WorkOrderOrComplaint) => (record.type === "work_order" ? <Tag color="blue">{category}</Tag> : null),
        },
        {
            title: "Status",
            dataIndex: "status",
            render: (status: string) => <Tag color={status.toLowerCase() === "open" ? "orange" : "green"}>{status}</Tag>,
        },
        // {
        //     title: "Created",
        //     dataIndex: "created_at",
        //     sorter: (a, b) => new Date(a.created_at).getTime() - new Date(b.created_at).getTime(),
        //     defaultSortOrder: "descend",
        //     render: (date: string) => new Date(date).toLocaleDateString(),
        // },
    ];

    // Combine and add keys to work orders and complaints (I did this because originally I was using a single table for both)
    const workOrdersWithKeys =
        workOrders?.map((order: WorkOrder) => ({
            ...order,
            key: `wo-${order.id}`,
            type: "work_order" as const,
        })) ?? [];

    const complaintsWithKeys =
        complaints?.map((complaint: Complaint) => ({
            ...complaint,
            key: `c-${complaint.id}`,
            type: "complaint" as const,
        })) ?? [];

    // Combine and sort both types by creation date
    const combinedItems = [...workOrdersWithKeys, ...complaintsWithKeys].sort((a, b) => new Date(b.created_at).getTime() - new Date(a.created_at).getTime());

    const WORK_ORDERS_COUNT = workOrders?.length ?? 0;
    const COMPLAINTS_COUNT = complaints?.length ?? 0;
    console.log("Work orders count:", workOrdersWithKeys.length);
    console.log("Complaints count:", COMPLAINTS_COUNT);

    return (
        <div className="container">
            <PageTitleComponent title="Admin Dashboard" />
            <AlertComponent
                title="Welcome to the Admin Dashboard"
<<<<<<< HEAD
                message="Admin Dashboard Alert"
=======
                message=""
>>>>>>> e23615a6
                description="This is the Admin Dashboard. Here's a demo alert component."
                type="success"
            />

            {/* Dashboard Statistics Cards */}
            <div className="d-flex gap-4 my-5 w-100 justify-content-between">
                <CardComponent
                    title="Work Orders"
                    value={isLoadingWorkOrders ? <Spin size="small" /> : WORK_ORDERS_COUNT}
                    description="Active maintenance requests"
                    hoverable={true}
                    icon={<ToolOutlined style={{ fontSize: "24px", color: "#1890ff", marginBottom: "16px" }} />}
                    button={
                        <Link to="/admin/admin-view-and-edit-work-orders-and-complaints">
                            <ButtonComponent
                                title="View All"
                                type="primary"
                            />
                        </Link>
                    }
                />
                <CardComponent
                    title="Complaints"
<<<<<<< HEAD
                    value={isLoadingComplaints ? undefined : COMPLAINTS_COUNT ?? 0}
                    description={isLoadingComplaints ? "Loading..." : "Pending tenant issues"}
=======
                    value={COMPLAINTS_COUNT ?? 0}
                    description="Pending tenant issues"
>>>>>>> e23615a6
                    hoverable={true}
                    icon={<WarningOutlined style={{ fontSize: "24px", color: "#faad14", marginBottom: "16px" }} />}
                    button={
                        <Link to="/admin/admin-view-and-edit-work-orders-and-complaints">
                            <ButtonComponent
                                title="View All"
                                type="primary"
                            />
                        </Link>
                    }
                />
                <CardComponent
                    title="Packages"
                    value={isLoadingLockers ? <Spin size="small" /> : numberOfLockersInUse}
                    description="Awaiting delivery"
                    hoverable={true}
                    icon={<InboxOutlined style={{ fontSize: "24px", color: "#52c41a", marginBottom: "16px" }} />}
                    button={
                        <div className="d-flex gap-2">
                            <Link to="/admin/admin-view-and-edit-smart-lockers">
                                <ButtonComponent
                                    title="View All"
                                    type="primary"
                                />
                            </Link>
                            <ModalComponent
                                buttonTitle="Add Package"
                                buttonType="default"
                                modalTitle="Add Package"
                                content=""
                                tenant={tenants ?? []}
                                type="Smart Locker"
                                setUserId={setSelectedUserId}
                                setAccessCode={setAccessCode}
                                selectedUserId={selectedUserId ?? ""}
                                accessCode={accessCode ?? ""}
                                handleOkay={async (formData?: { userId: string; accessCode: string }) => {
                                    if (formData) {
                                        setSelectedUserId(formData.userId);
                                        setAccessCode(formData.accessCode);
                                    }
                                    await handleAddPackage();
                                }}
                            />
                        </div>
                    }
                />
                <CardComponent
                    title="Events"
                    value={10}
                    description="Scheduled this month"
                    hoverable={true}
                    icon={<CalendarOutlined style={{ fontSize: "24px", color: "#722ed1", marginBottom: "16px" }} />}
                    button={
                        <ButtonComponent
                            title="View All"
                            type="primary"
                        />
                    }
                />
            </div>

            {/* Work Orders / Complaints Table */}
            <div className="d-flex gap-4 my-4 w-100">
                <div className="d-flex flex-column w-50">
                    <div className="d-flex flex-column justify-content-between align-items-center mb-1">
                        <h2 className="mb-1">Complaints</h2>
                        <Link to="/admin/admin-view-and-edit-work-orders-and-complaints">
                            <p>(View All)</p>
                        </Link>
                    </div>
                    <TableComponent
                        columns={columnsComplaints}
                        dataSource={combinedItems.filter((item) => item.type === "complaint").slice(0, 5)}
                        loading={isLoadingComplaints}
                        onChange={() => { }}
                        pagination={false}
                    />
                </div>
                <div className="d-flex flex-column w-50">
                    <div className="d-flex flex-column justify-content-between align-items-center mb-1">
                        <h2 className="mb-1">Work Orders</h2>
                        <Link to="/admin/admin-view-and-edit-work-orders-and-complaints">
                            <p>(View All)</p>
                        </Link>
                    </div>
                    <TableComponent
                        columns={columnsWorkOrders}
                        dataSource={combinedItems.filter((item) => item.type === "work_order").slice(0, 5)}
                        loading={isLoadingWorkOrders}
                        onChange={() => { }}
                        pagination={false}
                    />
                </div>
            </div>
            {/* Leases Table */}
            <div className="d-flex flex-column w-100">
                <div className="d-flex flex-column justify-content-between align-items-center mb-1">
                    <h2 className="mb-1">Leases</h2>
                    <Link to="/admin/admin-view-and-edit-leases">
                        <p>(View All)</p>
                    </Link>
                </div>
                <TableComponent
                    columns={columnsLeases}
                    dataSource={tenantsWithKeys.slice(0, 5)}
                    onChange={() => { }}
                    loading={isLoadingTenants}
                    pagination={false}
                />
            </div>
        </div>
    );
};

export default AdminDashboard;<|MERGE_RESOLUTION|>--- conflicted
+++ resolved
@@ -13,13 +13,8 @@
 import { useAuth } from "@clerk/clerk-react";
 import { generateAccessCode } from "../lib/utils";
 
-<<<<<<< HEAD
-const API_URL = import.meta.env.VITE_BACKEND_URL;
-
-=======
 const serverUrl = import.meta.env.VITE_SERVER_URL;
 const absoluteServerUrl = `${serverUrl}`;
->>>>>>> e23615a6
 
 interface Locker {
     id: number;
@@ -155,22 +150,13 @@
                 throw new Error(`Failed to fetch complaints: ${res.status}`);
             }
 
-<<<<<<< HEAD
-            const data = await res.json() as Complaint[];
-=======
             const data = (await res.json()) as Complaint[];
->>>>>>> e23615a6
             return data;
         },
     });
 
-<<<<<<< HEAD
-    console.log("complaints:", complaints);
-    console.log("Query state for complaints:", { isLoading: isLoadingComplaints, data: complaints });
-=======
     // console.log("complaints:", complaints);
     // console.log("Query state for complaints:", { isLoading: isLoadingComplaints, data: complaints });
->>>>>>> e23615a6
 
     // Query for fetching lockers
     const {
@@ -453,11 +439,7 @@
             <PageTitleComponent title="Admin Dashboard" />
             <AlertComponent
                 title="Welcome to the Admin Dashboard"
-<<<<<<< HEAD
-                message="Admin Dashboard Alert"
-=======
                 message=""
->>>>>>> e23615a6
                 description="This is the Admin Dashboard. Here's a demo alert component."
                 type="success"
             />
@@ -481,13 +463,8 @@
                 />
                 <CardComponent
                     title="Complaints"
-<<<<<<< HEAD
-                    value={isLoadingComplaints ? undefined : COMPLAINTS_COUNT ?? 0}
-                    description={isLoadingComplaints ? "Loading..." : "Pending tenant issues"}
-=======
                     value={COMPLAINTS_COUNT ?? 0}
                     description="Pending tenant issues"
->>>>>>> e23615a6
                     hoverable={true}
                     icon={<WarningOutlined style={{ fontSize: "24px", color: "#faad14", marginBottom: "16px" }} />}
                     button={
