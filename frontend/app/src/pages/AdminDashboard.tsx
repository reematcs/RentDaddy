--- conflicted
+++ resolved
@@ -455,13 +455,8 @@
                     <TableComponent
                         columns={columnsComplaints}
                         dataSource={combinedItems.filter((item) => item.type === "complaint").slice(0, 5)}
-<<<<<<< HEAD
-                        loading={isLoadingComplaints}
-                        onChange={() => { }}
-=======
                         loading={complaints.isLoading}
                         onChange={() => {}}
->>>>>>> e302b79f
                         pagination={false}
                     />
                 </div>
@@ -475,13 +470,8 @@
                     <TableComponent
                         columns={columnsWorkOrders}
                         dataSource={combinedItems.filter((item) => item.type === "work_order").slice(0, 5)}
-<<<<<<< HEAD
-                        loading={isLoadingWorkOrders}
-                        onChange={() => { }}
-=======
                         loading={workOrders.isLoading}
                         onChange={() => {}}
->>>>>>> e302b79f
                         pagination={false}
                     />
                 </div>
@@ -497,13 +487,8 @@
                 <TableComponent
                     columns={columnsLeases}
                     dataSource={tenantsWithKeys.slice(0, 5)}
-<<<<<<< HEAD
-                    onChange={() => { }}
-                    loading={isLoadingTenants}
-=======
                     onChange={() => {}}
                     loading={tenants.isLoading}
->>>>>>> e302b79f
                     pagination={false}
                 />
             </div>
