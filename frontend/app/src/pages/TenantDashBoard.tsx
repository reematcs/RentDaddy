--- conflicted
+++ resolved
@@ -1,10 +1,5 @@
-<<<<<<< HEAD
-import { ToolOutlined, WarningOutlined, InboxOutlined, CarOutlined, KeyOutlined as KeyIcon } from "@ant-design/icons";
-import { Divider, Form, Input, Select } from "antd";
-=======
 import { ToolOutlined, WarningOutlined, InboxOutlined, CarOutlined } from "@ant-design/icons";
 import { Modal, Button, Divider, Form, Input, Select } from "antd";
->>>>>>> e23615a6
 import { useState, useEffect } from "react";
 import ModalComponent from "../components/ModalComponent";
 import AlertComponent from "../components/reusableComponents/AlertComponent";
@@ -13,23 +8,9 @@
 import PageTitleComponent from "../components/reusableComponents/PageTitleComponent";
 import MyChatBot from "../components/ChatBot";
 import { useAuth } from "@clerk/react-router";
-<<<<<<< HEAD
-import LeaseCard from "../components/LeaseCardComponent";
 import { useMutation, useQueries, useQuery, useQueryClient } from "@tanstack/react-query";
-=======
-import { useMutation, useQueries, useQuery, useQueryClient } from "@tanstack/react-query";
 
 import { ComplaintsData, Parking, ParkingEntry, TenantLeaseStatusAndURL, WorkOrderData } from "../types/types";
->>>>>>> e23615a6
-
-import {
-    ComplaintsData,
-    Parking,
-    ParkingEntry,
-    TenantLeaseStatusAndURL,
-    WorkOrderData,
-    ComplaintEntry
-} from "../types/types";
 
 const isDevelopment = import.meta.env.MODE === 'development';
 const absoluteServerUrl = isDevelopment
@@ -129,23 +110,18 @@
     });
 
     // Fetch lease status using TanStack Query
-<<<<<<< HEAD
-    const { data: leaseData, isLoading, isError } = useQuery({
-=======
     const {
         data: leaseData,
         isLoading,
         isError,
     } = useQuery({
->>>>>>> e23615a6
         queryKey: ["leaseStatus", userId], // Unique key for the query
         queryFn: async () => {
             if (!userId) {
                 console.log("`userId` variable is not populated");
                 return null;
             }
-<<<<<<< HEAD
-            const response = await fetch(` ${absoluteServerUrl}/tenant/leases/${userId}/signing-url`);
+            const response = await fetch(`${absoluteServerUrl}/leases/${userId}/signing-url`);
             if (!response.ok) {
                 return null;
             }
@@ -156,19 +132,6 @@
                 return null;
             }
 
-=======
-            const response = await fetch(`${absoluteServerUrl}/leases/${userId}/signing-url`);
-            if (!response.ok) {
-                return null;
-            }
-
-            // If empty, return null so tenant dashboard can still load
-            const contentType = response.headers.get("content-type");
-            if (!contentType || !contentType.includes("application/json")) {
-                return null;
-            }
-
->>>>>>> e23615a6
             const leaseData: TenantLeaseStatusAndURL | null = await response.json();
             return leaseData;
         },
@@ -237,20 +200,13 @@
                     description="Got a guest coming to visit? Make sure they have spots to park"
                     hoverable={true}
                     icon={<CarOutlined className="icon" />}
-<<<<<<< HEAD
-                    button={<TenantParkingPermitModal userParkingPermitsUsed={parking.data?.length ?? 0} />}
-=======
                     button={<TenantParkingPeritModal userParkingPermitsUsed={parking.data?.length ?? 0} />}
->>>>>>> e23615a6
                 />
             </div>
 
             {/* Quick Access Documents Section */}
             <h2 className="my-3 p-3 text-center">Quick Access Documents Section</h2>
             <div className="flex-container mb-3">
-<<<<<<< HEAD
-                <LeaseCard />
-=======
                 <CardComponent
                     title="Lease"
                     description="View or Resign your lease"
@@ -261,11 +217,10 @@
                             buttonTitle="View Lease"
                             content="Lease should go here"
                             buttonType="primary"
-                            handleOkay={() => {}}
+                            handleOkay={() => { }}
                         />
                     }
                 />
->>>>>>> e23615a6
                 <CardComponent
                     title="Work Orders"
                     description={"View your work orders here."}
@@ -285,39 +240,11 @@
             </div>
 
             {/* Inescapable Modal for lease signing */}
-<<<<<<< HEAD
-            {isSigningModalVisible && (
-                <ModalComponent
-                    buttonTitle="" // No button title since we're controlling visibility externally
-                    buttonType="primary"
-                    modalTitle="Action Required: Lease Signing"
-                    type="default"
-                    content={
-                        <div className="text-center">
-                            <WarningOutlined className="warning-icon" />
-                            <h3 className="lease-modal-title">Your Lease Requires Attention</h3>
-                            <p>
-                                Your lease status is <strong>{leaseData?.status === "pending_approval" ? "Pending Approval" : leaseData?.status}</strong>.
-                            </p>
-                            <p>You must sign your lease to continue using the tenant portal.</p>
-                            <p className="lease-modal-note">This action is required and cannot be dismissed.</p>
-                        </div>
-                    }
-                    handleOkay={async () => handleOk()}
-                    isModalOpen={isSigningModalVisible}
-                    onCancel={() => { }} // Empty function to prevent closing
-                    setUserId={() => { }} // Required by ModalComponent but not used here
-                    setAccessCode={() => { }} // Required by ModalComponent but not used here
-                    selectedUserId=""
-                    accessCode=""
-                />
-            )}
-=======
             <Modal
                 title="Action Required: Lease Signing"
                 open={isSigningModalVisible}
                 onOk={handleOk}
-                onCancel={() => {}} // Empty function prevents closing
+                onCancel={() => { }} // Empty function prevents closing
                 maskClosable={false} // Prevents closing when clicking outside
                 keyboard={false} // Prevents closing with ESC key
                 closable={false} // Removes the X button
@@ -339,7 +266,6 @@
                     <p style={{ marginTop: "1rem", fontStyle: "italic" }}>This action is required and cannot be dismissed.</p>
                 </div>
             </Modal>
->>>>>>> e23615a6
         </div>
     );
 };
@@ -489,50 +415,37 @@
                 type="primary"
                 onClick={showModal}
             />
-<<<<<<< HEAD
-            <ModalComponent
-                buttonTitle="View Work Orders"
-                buttonType="primary"
-                modalTitle="Work Orders"
-                type="default"
-                content={
-                    <div className="modal-scroll-container">
-                        {props.data ? (
-                            <>
-                                {props.data.map((order, idx) => (
-                                    <div
-                                        key={idx}
-                                        className="flex gap-2 mb-2 mt-2 border-b-2 pb-2 border-gray-300">
-                                        <p>{order.title}</p>
-                                        <p>
-                                            Category: <span className="text-success">{order.category}</span>
-                                        </p>
-                                        <p>
-                                            Status: <span className="text-success">{order.status}</span>
-                                        </p>
-                                    </div>
-                                ))}
-                            </>
-                        ) : (
-                            <p>No work orders found.</p>
-                        )}
-                    </div>
-                }
-                handleOkay={async () => Promise.resolve()}
-                setUserId={() => { }}
-                setAccessCode={() => { }}
-                selectedUserId=""
-                accessCode=""
-                isModalOpen={internalModalOpen}
-=======
             <Modal
                 className="p-3 flex-wrap-row"
                 title={<h3>Work Orders</h3>}
                 open={internalModalOpen}
-                onOk={() => {}}
->>>>>>> e23615a6
+                onOk={() => { }}
                 onCancel={handleCancel}
-            />
+                okButtonProps={{ hidden: true, disabled: true }}
+                cancelButtonProps={{ hidden: true, disabled: true }}>
+                <Divider />
+                <div style={{ overflowY: "auto", height: "200px" }}>
+                    {props.data ? (
+                        <>
+                            {props.data.map((order, idx) => (
+                                <div
+                                    key={idx}
+                                    className="flex gap-2 mb-2 mt-2 border-b-2 pb-2 border-gray-300">
+                                    <p>{order.title}</p>
+                                    <p>
+                                        Category: <span style={{ color: "green" }}>{order.category}</span>
+                                    </p>
+                                    <p>
+                                        Status: <span style={{ color: "green" }}>{order.status}</span>
+                                    </p>
+                                </div>
+                            ))}
+                        </>
+                    ) : (
+                        <p>No work orders....</p>
+                    )}
+                </div>
+            </Modal>
         </>
     );
 }
