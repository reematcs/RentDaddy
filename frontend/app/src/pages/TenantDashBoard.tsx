--- conflicted
+++ resolved
@@ -8,12 +8,8 @@
 import ButtonComponent from "../components/reusableComponents/ButtonComponent";
 import { CardComponent } from "../components/reusableComponents/CardComponent";
 import PageTitleComponent from "../components/reusableComponents/PageTitleComponent";
-<<<<<<< HEAD
-import { useUser } from "@clerk/react-router";
-=======
 import MyChatBot from "../components/ChatBot";
 import { useAuth } from "@clerk/react-router";
->>>>>>> 03580c8d
 import { useQuery } from "@tanstack/react-query";
 
 const DOMAIN_URL = import.meta.env.VITE_DOMAIN_URL || import.meta.env.DOMAIN_URL || 'http://localhost';
@@ -31,20 +27,6 @@
     const { user } = useUser();
     const userId = user?.publicMetadata["db_id"];
 
-<<<<<<< HEAD
-    // Fetch lease status using TanStack Query
-    const { data: leaseData, isLoading, isError } = useQuery({
-        queryKey: ["leaseStatus", userId], // Unique key for the query
-        queryFn: async () => {
-            if (!userId) {
-                console.log("`userId` variable is not populated");
-                return null;
-            }
-            const response = await fetch(`${API_URL}/leases/${userId}/signing-url`);
-            if (!response.ok) {
-                return null;
-            }
-=======
     // Simulate fetching lease status using TanStack Query
     const {
         data: leaseStatus,
@@ -65,16 +47,14 @@
             //     throw new Error("Failed to fetch lease status");
             // }
             // const data = await response.json();
->>>>>>> 03580c8d
-
-            // If empty, return null so tenant dashboard can still load
-            const contentType = response.headers.get("content-type");
-            if (!contentType || !contentType.includes("application/json")) {
-                return null;
+
+            // Return dummy data if the userId matches
+            if (userId === leaseData.userId) {
+                console.log(leaseData.lease_status);
+                return leaseData.lease_status;
+            } else {
+                return "active";
             }
-
-            const leaseData: TenantLeaseStatusAndURL | null = await response.json();
-            return leaseData;
         },
         enabled: !!userId,
     });
@@ -129,7 +109,7 @@
                             <ButtonComponent
                                 title="View All"
                                 type="primary"
-                                onClick={() => {}}
+                                onClick={() => { }}
                             />
                         </Link>
                     }
@@ -163,7 +143,7 @@
                             buttonTitle="Add Guest"
                             content="Add guest to be able to park in the complex"
                             buttonType="primary"
-                            handleOkay={() => {}}
+                            handleOkay={() => { }}
                         />
                     }
                 />
@@ -182,7 +162,7 @@
                             buttonTitle="View Lease"
                             content="Lease should go here"
                             buttonType="primary"
-                            handleOkay={() => {}}
+                            handleOkay={() => { }}
                         />
                     }
                 />
@@ -195,7 +175,7 @@
                             <ButtonComponent
                                 title="View all workorders"
                                 type="primary"
-                                onClick={() => {}}
+                                onClick={() => { }}
                             />
                         </Link>
                     }
@@ -210,7 +190,7 @@
                             buttonTitle="View all complaints"
                             content="Complaint should go here"
                             buttonType="primary"
-                            handleOkay={() => {}}
+                            handleOkay={() => { }}
                         />
                     }
                 />
@@ -223,7 +203,7 @@
                 title="Action Required: Lease Signing"
                 open={isSigningModalVisible}
                 onOk={handleOk}
-                onCancel={() => {}} // Empty function prevents closing
+                onCancel={() => { }} // Empty function prevents closing
                 maskClosable={false} // Prevents closing when clicking outside
                 keyboard={false} // Prevents closing with ESC key
                 closable={false} // Removes the X button
@@ -238,15 +218,8 @@
                 <div style={{ textAlign: "center" }}>
                     <WarningOutlined style={{ fontSize: "4rem", color: "#faad14", marginBottom: "1rem" }} />
                     <h3 style={{ marginBottom: "1rem" }}>Your Lease Requires Attention</h3>
-<<<<<<< HEAD
-                    <p>Your lease status is <strong>{leaseData?.status === "pending_approval" ? "Pending Approval" : leaseData?.status}</strong>.</p>
-                    <p>You must sign your lease to continue using the tenant portal.</p>
-                    <p style={{ marginTop: "1rem", fontStyle: "italic" }}>
-                        This action is required and cannot be dismissed.
-=======
                     <p>
                         Your lease status is <strong>{leaseStatus === "pending_approval" ? "Pending Approval" : leaseStatus}</strong>.
->>>>>>> 03580c8d
                     </p>
                     <p>You must sign your lease to continue using the tenant portal.</p>
                     <p style={{ marginTop: "1rem", fontStyle: "italic" }}>This action is required and cannot be dismissed.</p>
