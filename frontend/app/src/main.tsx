--- conflicted
+++ resolved
@@ -63,13 +63,9 @@
                     Modal: {
                         colorBgElevated: "white",
                     },
-<<<<<<< HEAD
                     Menu: {
                         colorBgContainer: "#00674f",
                     },
-=======
-                    Select: {},
->>>>>>> ee7d770e
                 },
             }}>
             <QueryClientProvider client={queryClient}>
