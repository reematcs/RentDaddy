<<<<<<< HEAD
// React and ReactDOM imports
import { StrictMode } from "react"
import { createRoot } from "react-dom/client"

// Styles
import "./styles/styles.scss"

// Pages &Components
import App from "./App.tsx"
import ReusableComponents from "./pages/ReusableComponents.tsx"
import Settings from "./pages/Settings.tsx"

// Routing
import { BrowserRouter, Route, Routes } from "react-router";
=======
import { StrictMode } from "react";
import { createRoot } from "react-dom/client";
import "./styles/styles.scss";
import App from "./App.tsx";
import { QueryClient, QueryClientProvider } from "@tanstack/react-query";
import { BrowserRouter, Route, Routes } from "react-router";
import ReusableComponents from "./components/ReusableComponents.tsx";
>>>>>>> c4daf107

// Authentication and Layout
import ProtectedRoutes from "./providers/ProtectedRoutes.tsx";
<<<<<<< HEAD
import PreAuthedLayout from "./providers/layout/PreAuthedLayout.tsx"
import AuthenticatedLayout from "./providers/layout/AuthenticatedLayout.tsx"

// Tanstack Query Client
import { QueryClient, QueryClientProvider } from "@tanstack/react-query"
=======
import ErrorNotFound from "./pages/Error404.tsx";
>>>>>>> c4daf107

const queryClient = new QueryClient();

createRoot(document.getElementById("root")!).render(
  <StrictMode>
    <QueryClientProvider client={queryClient}>
      <BrowserRouter>
        {/* Routes: Container for all Route definitions */}
        <Routes>
          {/* Example and Explanation of Routes */}
          {/* 
            Routes are used to define the paths and components that will be rendered when a user navigates to a specific URL.
            They are placed inside the BrowserRouter component.
            Each Route component has a path prop that specifies the URL path, and an element prop that specifies the component to render.

            For example, the Route with path="/" will render the App component when the user navigates to the root URL (e.g., http://localhost:5173/).

            // Docs for Routes: https://reactrouter.com/start/library/routing

            // Docs for Navigation: https://reactrouter.com/start/library/navigating
          */}

          {/* Main Route (Landing Page) */}
          {/* Pre-authentication Layout Group */}
          <Route element={<PreAuthedLayout />}>
            {/* Landing Page */}
            <Route index element={<App />} />

            {/* Reusable Components Route */}
            <Route path="reusable-components" element={<ReusableComponents />} />

            {/* Authentication Routes */}
            <Route path="auth">
              <Route path="login" element={<h1>Login</h1>} />
              <Route path="register" element={<h1>Register</h1>} />
            </Route>
          </Route>
          {/* End of Pre-authentication Layout Group */}

          {/* Protected Routes (Admin & Tenant) */}
          <Route element={<ProtectedRoutes />}>
<<<<<<< HEAD
            {/* Authenticated Layout Group */}
            <Route element={<AuthenticatedLayout />}>
              {/* Admin Route Group */}
              <Route path="admin"  >
                <Route index element={<h1>Admin Dashboard</h1>} />
                <Route path="init-apartment-complex" element={<h1>Initial Admin Apartment Complex Setup</h1>} />
                <Route path="add-tenant" element={<h1>Add Tenant</h1>} />
                <Route path="admin-view-and-edit-leases" element={<h1>Admin View & Edit Leases</h1>} />
                <Route path="admin-view-and-edit-work-orders-and-complaints" element={<h1>Admin View & Edit Work Orders & Complaints</h1>} />
              </Route >

              {/* Tenant Route Group */}
              <Route path="tenant">
                <Route index element={<h1>Tenant Dashboard</h1>} />
                <Route path="guest-parking" element={<h1>Guest Parking</h1>} />
                <Route path="tenant-view-and-edit-leases" element={<h1>Digital Documents</h1>} />
                <Route path="tenant-work-orders-and-complaints" element={<h1>Work Orders & Complaints</h1>} />
              </Route>

              {/* Settings Route */}
              {/* TODO: Make sure to move this to the AuthenticatedLayout and use specific settings for each user role */}
              <Route path="components/settings" element={<Settings />} />
=======
            <Route path="admin">
              <Route index element={<h1>Admin Dashboard</h1>} />
              <Route
                path="init-apartment-complex"
                element={<h1>Initial Admin Apartment Complex Setup</h1>}
              />
              <Route path="add-tenant" element={<h1>Add Tenant</h1>} />
              <Route
                path="admin-view-and-edit-leases"
                element={<h1>Admin View & Edit Leases</h1>}
              />
              <Route
                path="admin-view-and-edit-work-orders"
                element={<h1>Admin View & Edit Work Orders</h1>}
              />
            </Route>

            {/* Tenant Route Group */}
            <Route path="tenant">
              <Route index element={<h1>Tenant Dashboard</h1>} />
              <Route path="guest-parking" element={<h1>Guest Parking</h1>} />
              <Route
                path="digital-documents"
                element={<h1>Digital Documents</h1>}
              />
              <Route
                path="work-orders-and-complaints"
                element={<h1>Work Orders & Complaints</h1>}
              />
>>>>>>> c4daf107
            </Route>
          </Route >
          {/* End of Protected Routes (Admin & Tenant) */}

          {/* 404 Route - Always place at the end to catch unmatched routes */}
<<<<<<< HEAD
          <Route path="*" element={< h1 > Page Not Found</h1 >} />

        </Routes >
      </BrowserRouter >
    </QueryClientProvider >
  </StrictMode >
)
=======
          <Route path="*" element={<ErrorNotFound />}></Route>
        </Routes>
      </BrowserRouter>
    </QueryClientProvider>
  </StrictMode>,
);
>>>>>>> c4daf107
<|MERGE_RESOLUTION|>--- conflicted
+++ resolved
@@ -1,7 +1,8 @@
-<<<<<<< HEAD
 // React and ReactDOM imports
 import { StrictMode } from "react"
 import { createRoot } from "react-dom/client"
+
+import "./styles/styles.scss";
 
 // Styles
 import "./styles/styles.scss"
@@ -9,31 +10,18 @@
 // Pages &Components
 import App from "./App.tsx"
 import ReusableComponents from "./pages/ReusableComponents.tsx"
-import Settings from "./pages/Settings.tsx"
 
 // Routing
 import { BrowserRouter, Route, Routes } from "react-router";
-=======
-import { StrictMode } from "react";
-import { createRoot } from "react-dom/client";
-import "./styles/styles.scss";
-import App from "./App.tsx";
-import { QueryClient, QueryClientProvider } from "@tanstack/react-query";
-import { BrowserRouter, Route, Routes } from "react-router";
-import ReusableComponents from "./components/ReusableComponents.tsx";
->>>>>>> c4daf107
 
 // Authentication and Layout
 import ProtectedRoutes from "./providers/ProtectedRoutes.tsx";
-<<<<<<< HEAD
 import PreAuthedLayout from "./providers/layout/PreAuthedLayout.tsx"
 import AuthenticatedLayout from "./providers/layout/AuthenticatedLayout.tsx"
 
 // Tanstack Query Client
 import { QueryClient, QueryClientProvider } from "@tanstack/react-query"
-=======
 import ErrorNotFound from "./pages/Error404.tsx";
->>>>>>> c4daf107
 
 const queryClient = new QueryClient();
 
@@ -75,78 +63,47 @@
 
           {/* Protected Routes (Admin & Tenant) */}
           <Route element={<ProtectedRoutes />}>
-<<<<<<< HEAD
             {/* Authenticated Layout Group */}
             <Route element={<AuthenticatedLayout />}>
               {/* Admin Route Group */}
               <Route path="admin"  >
                 <Route index element={<h1>Admin Dashboard</h1>} />
-                <Route path="init-apartment-complex" element={<h1>Initial Admin Apartment Complex Setup</h1>} />
+                <Route
+                  path="init-apartment-complex"
+                  element={<h1>Initial Admin Apartment Complex Setup</h1>}
+                />
                 <Route path="add-tenant" element={<h1>Add Tenant</h1>} />
-                <Route path="admin-view-and-edit-leases" element={<h1>Admin View & Edit Leases</h1>} />
-                <Route path="admin-view-and-edit-work-orders-and-complaints" element={<h1>Admin View & Edit Work Orders & Complaints</h1>} />
+                <Route
+                  path="admin-view-and-edit-leases"
+                  element={<h1>Admin View & Edit Leases</h1>}
+                />
+                <Route
+                  path="admin-view-and-edit-work-orders-and-complaints"
+                  element={<h1>Admin View & Edit Work Orders & Complaints</h1>}
+                />
               </Route >
 
               {/* Tenant Route Group */}
               <Route path="tenant">
                 <Route index element={<h1>Tenant Dashboard</h1>} />
                 <Route path="guest-parking" element={<h1>Guest Parking</h1>} />
-                <Route path="tenant-view-and-edit-leases" element={<h1>Digital Documents</h1>} />
-                <Route path="tenant-work-orders-and-complaints" element={<h1>Work Orders & Complaints</h1>} />
+                <Route
+                  path="tenant-view-and-edit-leases"
+                  element={<h1>Digital Documents</h1>}
+                />
+                <Route
+                  path="tenant-work-orders-and-complaints"
+                  element={<h1>Work Orders & Complaints</h1>}
+                />
               </Route>
-
-              {/* Settings Route */}
-              {/* TODO: Make sure to move this to the AuthenticatedLayout and use specific settings for each user role */}
-              <Route path="components/settings" element={<Settings />} />
-=======
-            <Route path="admin">
-              <Route index element={<h1>Admin Dashboard</h1>} />
-              <Route
-                path="init-apartment-complex"
-                element={<h1>Initial Admin Apartment Complex Setup</h1>}
-              />
-              <Route path="add-tenant" element={<h1>Add Tenant</h1>} />
-              <Route
-                path="admin-view-and-edit-leases"
-                element={<h1>Admin View & Edit Leases</h1>}
-              />
-              <Route
-                path="admin-view-and-edit-work-orders"
-                element={<h1>Admin View & Edit Work Orders</h1>}
-              />
-            </Route>
-
-            {/* Tenant Route Group */}
-            <Route path="tenant">
-              <Route index element={<h1>Tenant Dashboard</h1>} />
-              <Route path="guest-parking" element={<h1>Guest Parking</h1>} />
-              <Route
-                path="digital-documents"
-                element={<h1>Digital Documents</h1>}
-              />
-              <Route
-                path="work-orders-and-complaints"
-                element={<h1>Work Orders & Complaints</h1>}
-              />
->>>>>>> c4daf107
             </Route>
           </Route >
           {/* End of Protected Routes (Admin & Tenant) */}
 
           {/* 404 Route - Always place at the end to catch unmatched routes */}
-<<<<<<< HEAD
-          <Route path="*" element={< h1 > Page Not Found</h1 >} />
-
-        </Routes >
-      </BrowserRouter >
-    </QueryClientProvider >
-  </StrictMode >
-)
-=======
           <Route path="*" element={<ErrorNotFound />}></Route>
         </Routes>
       </BrowserRouter>
     </QueryClientProvider>
   </StrictMode>,
-);
->>>>>>> c4daf107
+);