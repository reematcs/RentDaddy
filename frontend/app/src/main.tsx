--- conflicted
+++ resolved
@@ -24,7 +24,6 @@
 import LoginForm from "./pages/LoginForm.tsx"
 import { ConfigProvider } from "antd"
 
-<<<<<<< HEAD
 const queryClient = new QueryClient()
 
 createRoot(document.getElementById("root")!).render(
@@ -50,11 +49,8 @@
     >
       <QueryClientProvider client={queryClient}>
         <BrowserRouter>
-          {/* Routes: Container for all Route definitions */}
-          <Routes>
-            {/* Example and Explanation of Routes */}
+     
             {/*
-=======
 // Clerk
 import { ClerkProvider } from "@clerk/react-router";
 import TestGoBackend from "./components/TestGoBackend.tsx";
@@ -87,7 +83,6 @@
           <Routes>
             {/* Example and Explanation of Routes */}
             {/* 
->>>>>>> 59cfad21
             Routes are used to define the paths and components that will be rendered when a user navigates to a specific URL.
             They are placed inside the BrowserRouter component.
             Each Route component has a path prop that specifies the URL path, and an element prop that specifies the component to render.
@@ -114,10 +109,7 @@
               {/* Authentication Routes */}
               <Route path="auth">
                 <Route path="login" element={<LoginForm />} />
-<<<<<<< HEAD
-                <Route path="register" element={<h1>Register</h1>} />
-              </Route>
-=======
+
                 {/* We probably don't need a register route, but I'll leave it here for now */}
                 <Route path="register" element={<h1>Register</h1>} />
               </Route>
@@ -126,7 +118,6 @@
               <Route path="test">
                 <Route path="test-clerk-go-backend" element={<TestGoBackend />} />
               </Route>
->>>>>>> 59cfad21
             </Route>
             {/* End of Pre-authentication Layout Group */}
 
@@ -148,27 +139,15 @@
                   />
                   <Route
                     path="admin-view-and-edit-work-orders-and-complaints"
-<<<<<<< HEAD
-                    element={
-                      <h1>Admin View & Edit Work Orders & Complaints</h1>
-                    }
-=======
+
                     element={<h1>Admin View & Edit Work Orders & Complaints</h1>}
->>>>>>> 59cfad21
                   />
                 </Route>
 
                 {/* Tenant Route Group */}
                 <Route path="tenant">
                   <Route index element={<h1>Tenant Dashboard</h1>} />
-<<<<<<< HEAD
-                  <Route
-                    path="guest-parking"
-                    element={<h1>Guest Parking</h1>}
-                  />
-=======
                   <Route path="guest-parking" element={<h1>Guest Parking</h1>} />
->>>>>>> 59cfad21
                   <Route
                     path="tenant-view-and-edit-leases"
                     element={<h1>Digital Documents</h1>}
@@ -185,16 +164,9 @@
             {/* 404 Route - Always place at the end to catch unmatched routes */}
             <Route path="*" element={<ErrorNotFound />}></Route>
           </Routes>
-<<<<<<< HEAD
-        </BrowserRouter>
-      </QueryClientProvider>
-    </ConfigProvider>
-  </StrictMode>
-)
-=======
+
         </ClerkProvider>
       </BrowserRouter>
     </QueryClientProvider>
   </StrictMode>,
-);
->>>>>>> 59cfad21
+);