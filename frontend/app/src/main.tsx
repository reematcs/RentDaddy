--- conflicted
+++ resolved
@@ -20,10 +20,8 @@
 import { ConfigProvider } from "antd";
 
 // Clerk
-import { ClerkProvider, SignIn } from "@clerk/react-router";
-
-// API Provider
-import { ApiProvider } from "./utils/apiContext";
+import { ClerkProvider, SignedOut, SignIn } from "@clerk/react-router";
+import TestGoBackend from "./components/TestGoBackend.tsx";
 
 // Pages
 import App from "./App.tsx";
@@ -31,54 +29,23 @@
 import AddTenant from "./pages/AddTenant.tsx";
 import AdminViewEditLeases from "./pages/AdminViewEditLeases.tsx";
 import AdminWorkOrder from "./pages/AdminWorkOrder.tsx";
+import ReusableComponents from "./pages/ReusableComponents.tsx";
 
 import { TenantDashBoard } from "./pages/TenantDashBoard.tsx";
 import AdminApartmentSetupAndDetailsManagement from "./pages/AdminApartmentSetupAndDetailsManagement.tsx";
-import AdminSettings from "./pages/AdminSettings.tsx";
 import TenantComplaints from "./pages/TenantComplaints.tsx";
 import TenantWorkOrders from "./pages/TenantWorkOrders.tsx";
 import AdminViewEditSmartLockers from "./pages/AdminViewEditSmartLockers.tsx";
-<<<<<<< HEAD
-// Add type declaration for window global variables
-declare global {
-    interface Window {
-        VITE_CLERK_PUBLISHABLE_KEY?: string;
-        VITE_BACKEND_URL?: string;
-    }
-}
-
-// Get environment variables with fallbacks
-console.log("Environment variables:", {
-    CLERK_PUBLISHABLE_KEY: import.meta.env.VITE_CLERK_PUBLISHABLE_KEY,
-    BACKEND_URL: import.meta.env.VITE_BACKEND_URL,
-});
-
-const CLERK_PUBLISHABLE_KEY = import.meta.env.VITE_CLERK_PUBLISHABLE_KEY ||
-    window.VITE_CLERK_PUBLISHABLE_KEY ||
-    "pk_live_Y2xlcmsuY3VyaW91c2Rldi5uZXQk";
-=======
 import { Toaster } from "sonner";
 import AdminComplaints from "./pages/AdminComplaints.tsx";
->>>>>>> e302b79f
-
+
+const CLERK_PUBLISHABLE_KEY = import.meta.env.VITE_CLERK_PUBLISHABLE_KEY;
 
 if (!CLERK_PUBLISHABLE_KEY) {
-    console.error("Warning: Missing Publishable Clerk Key. Using default value.");
+    throw new Error("Missing Publishable Clerk Key (ENV VARIABLE)");
 }
 
 const queryClient = new QueryClient();
-
-// Use environment variable or fallback
-const backendUrl = import.meta.env.VITE_BACKEND_URL ||
-    window.VITE_BACKEND_URL ||
-    "https://api.curiousdev.net";
-
-// Log configuration for debugging
-console.log("Environment:", {
-    mode: import.meta.env.MODE,
-    backendUrl,
-    clerkKey: CLERK_PUBLISHABLE_KEY ? "Set (hidden for security)" : "Not set"
-});
 
 createRoot(document.getElementById("root")!).render(
     <StrictMode>
@@ -107,8 +74,6 @@
             }}>
             <QueryClientProvider client={queryClient}>
                 <BrowserRouter>
-<<<<<<< HEAD
-=======
                     {/* TODO: Set up fallback redirect urls based on user role, or use a redirect url that is set in the Clerk Dashboard */}
                     {/* The issue is I can't use user.publicMetadata.role in the ClerkProvider because the user object is not available until after the ClerkProvider is mounted lol, and you can't use React hooks if they're not in a React component, so you could make a custom component that is used in the ClerkProvider to set the fallback redirect url based on the user's role */}
                     {/* I think redirect would be best for this, but open to ideas */}
@@ -117,126 +82,66 @@
                     {/* More TODOs: */}
                     {/* We also need to make sure that we somehow assign a role upon creation in the Clerk user object, or our own DB User object */}
                     <Toaster />
->>>>>>> e302b79f
                     <ClerkProvider
                         publishableKey={CLERK_PUBLISHABLE_KEY}
                         signUpFallbackRedirectUrl="/"
-                        signInFallbackRedirectUrl="/"
-                        appearance={{
-                            layout: {
-                                socialButtonsVariant: "iconButton",
-                                showOptionalFields: false,
-                                shimmer: true,
-                            },
-                            variables: {
-                                colorPrimary: "#00674f",
-                                colorText: "#333",
-                                colorBackground: "#fff",
-                                borderRadius: "0.5rem"
-                            },
-                            elements: {
-                                formButtonPrimary: "bg-primary hover:bg-primary focus:shadow-outline",
-                                card: "rounded-lg shadow-md",
-                                providerIcon: {
-                                    filter: "invert(0%)",
-                                }
-                            }
-                        }}>
-                        <ApiProvider>
-                            <Routes>
-                                <Route element={<PreAuthedLayout />}>
-                                    <Route path="/healthz" element={<div>ok</div>} />
-                                    {/* Landing Page */}
+                        signInFallbackRedirectUrl="/">
+                        {/* Routes: Container for all Route definitions */}
+                        <Routes>
+                            {/* Example and Explanation of Routes */}
+                            {/*
+            Routes are used to define the paths and components that will be rendered when a user navigates to a specific URL.
+            They are placed inside the BrowserRouter component.
+            Each Route component has a path prop that specifies the URL path, and an element prop that specifies the component to render.
+
+            For example, the Route with path="/" will render the App component when the user navigates to the root URL (e.g., http://localhost:5173/).
+
+            // Docs for Routes: https://reactrouter.com/start/library/routing
+
+            // Docs for Navigation: https://reactrouter.com/start/library/navigating
+          */}
+
+                            {/* Main Route (Landing Page) */}
+                            {/* Pre-authentication Layout Group */}
+                            <Route element={<PreAuthedLayout />}>
+                                <Route
+                                    path="/healthz"
+                                    element={<div>ok</div>}
+                                />
+                                {/* Landing Page */}
+                                <Route
+                                    index
+                                    element={<App />}
+                                />
+
+                                {/* Reusable Components Route */}
+                                <Route
+                                    path="reusable-components"
+                                    element={<ReusableComponents />}
+                                />
+                                <Route
+                                    path="/auth/sign-in/*"
+                                    element={
+                                        <div
+                                            style={{ height: "calc(100vh - 5rem)" }}
+                                            className="d-flex justify-content-center mt-5">
+                                            <SignIn />
+                                        </div>
+                                    }></Route>
+                                <Route
+                                    path="/auth/sign-out/"
+                                    element={
+                                        <div className="d-flex justify-content-center align-items-start min-vh-100 my-5">
+                                            <SignedOut />
+                                        </div>
+                                    }></Route>
+
+                                {/* Testing Routes */}
+                                <Route path="test">
                                     <Route
-                                        index
-                                        element={<App />}
+                                        path="test-clerk-go-backend"
+                                        element={<TestGoBackend />}
                                     />
-<<<<<<< HEAD
-
-                                    {/* Authentication Routes */}
-                                    <Route path="/auth">
-                                        <Route
-                                            path="sign-in/*"
-                                            element={
-                                                <div className="d-flex justify-content-center align-items-center h-100 py-5">
-                                                    <SignIn
-                                                        appearance={{
-                                                            elements: {
-                                                                rootBox: "mx-auto",
-                                                                card: "shadow-sm rounded-lg border border-gray-200",
-                                                                header: "text-center",
-                                                                footer: "text-center",
-                                                            }
-                                                        }}
-                                                    />
-                                                </div>
-                                            }
-                                        />
-                                    </Route>
-
-                                </Route>
-                                {/* End of Pre-authentication Layout Group */}
-
-                                {/* Protected Routes (Admin & Tenant) */}
-                                <Route element={<ProtectedRoutes />}>
-                                    {/* Authenticated Layout Group */}
-                                    <Route element={<AuthenticatedLayout />}>
-                                        {/* Admin Route Group */}
-                                        <Route path="admin">
-                                            <Route
-                                                index
-                                                element={<AdminDashboard />}
-                                            />
-                                            <Route
-                                                path="init-apartment-complex"
-                                                element={<AdminApartmentSetupAndDetailsManagement />}
-                                            />
-                                            <Route
-                                                path="settings"
-                                                element={<AdminSettings />}
-                                            />
-                                            <Route
-                                                path="manage-tenants"
-                                                element={<AddTenant />}
-                                            />
-                                            <Route
-                                                path="admin-view-and-edit-leases"
-                                                element={<AdminViewEditLeases />}
-                                            />
-                                            <Route
-                                                path="admin-view-and-edit-work-orders-and-complaints"
-                                                element={<AdminWorkOrder />}
-                                            />
-                                            <Route
-                                                path="admin-view-and-edit-smart-lockers"
-                                                element={<AdminViewEditSmartLockers />}
-                                            />
-                                        </Route>
-
-                                        {/* Tenant Route Group */}
-                                        <Route path="tenant">
-                                            <Route
-                                                index
-                                                element={<TenantDashBoard />}
-                                            />
-                                            <Route
-                                                path="guest-parking"
-                                                element={<h1>Guest Parking</h1>}
-                                            />
-                                            <Route
-                                                path="tenant-view-and-edit-leases"
-                                                element={<h1>Digital Documents</h1>}
-                                            />
-                                            <Route
-                                                path="tenant-complaints"
-                                                element={<TenantComplaints />}
-                                            />
-                                            <Route
-                                                path="tenant-work-orders"
-                                                element={<TenantWorkOrders />}
-                                            />
-                                        </Route>
-=======
                                 </Route>
                             </Route>
                             {/* End of Pre-authentication Layout Group */}
@@ -299,18 +204,17 @@
                                             path="complaints"
                                             element={<TenantComplaints />}
                                         />
->>>>>>> e302b79f
                                     </Route>
                                 </Route>
-                                {/* End of Protected Routes (Admin & Tenant) */}
-
-                                {/* 404 Route - Always place at the end to catch unmatched routes */}
-                                <Route
-                                    path="*"
-                                    element={<ErrorNotFound />}
-                                />
-                            </Routes>
-                        </ApiProvider>
+                            </Route>
+                            {/* End of Protected Routes (Admin & Tenant) */}
+
+                            {/* 404 Route - Always place at the end to catch unmatched routes */}
+                            <Route
+                                path="*"
+                                element={<ErrorNotFound />}
+                            />
+                        </Routes>
                     </ClerkProvider>
                 </BrowserRouter>
             </QueryClientProvider>
