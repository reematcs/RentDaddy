// React and ReactDOM imports
import { StrictMode } from "react";
import { createRoot } from "react-dom/client";

// Styles
import "./styles/styles.scss";
import "@fontsource/poppins/400.css";

<<<<<<< HEAD

=======
// Pages &Components
import App from "./App.tsx";
import ReusableComponents from "./pages/ReusableComponents.tsx";
>>>>>>> 697fc421

// Routing
import { BrowserRouter, Route, Routes } from "react-router";

// Authentication and Layout
import ProtectedRoutes from "./providers/ProtectedRoutes.tsx";
import PreAuthedLayout from "./providers/layout/PreAuthedLayout.tsx";
import AuthenticatedLayout from "./providers/layout/AuthenticatedLayout.tsx";

// Tanstack Query Client
import { QueryClient, QueryClientProvider } from "@tanstack/react-query";
import ErrorNotFound from "./pages/Error404.tsx";
import LoginForm from "./pages/LoginForm.tsx";
import { ConfigProvider } from "antd";

// Clerk
<<<<<<< HEAD
import { ClerkProvider } from "@clerk/react-router"
import TestGoBackend from "./components/TestGoBackend.tsx"

// Pages
import App from "./App.tsx"
import AdminDashboard from "./pages/AdminDashboard.tsx"
import AdminViewEditLeases from "./pages/AdminViewEditLeases.tsx"
import TenantComplaintsAndWorkOrders from "./pages/TenantComplaintsAndWorkOrders.tsx";

// Pages &Components
import ReusableComponents from "./pages/ReusableComponents.tsx"
import AddTenant from "./pages/AddTenant.tsx";


const CLERK_PUBLISHABLE_KEY = import.meta.env.VITE_CLERK_PUBLISHABLE_KEY

if (!CLERK_PUBLISHABLE_KEY) {
    throw new Error("Missing Publishable Clerk Key (ENV VARIABLE)")
=======
import { ClerkProvider } from "@clerk/react-router";
import TestGoBackend from "./components/TestGoBackend.tsx";

import AdminDashboard from "./pages/AdminDashboard.tsx";
import AddTenant from "./pages/AddTenant.tsx";
import AdminViewEditLeases from "./pages/AdminViewEditLeases.tsx";

import TenantComplaintsAndWorkOrders from "./pages/TenantComplaintsAndWorkOrders.tsx";
import { TenantDashBoard } from "./components/TenantDashBoard.tsx";

const CLERK_PUBLISHABLE_KEY = import.meta.env.VITE_CLERK_PUBLISHABLE_KEY;

if (!CLERK_PUBLISHABLE_KEY) {
    throw new Error("Missing Publishable Clerk Key (ENV VARIABLE)");
>>>>>>> 697fc421
}

const queryClient = new QueryClient();

createRoot(document.getElementById("root")!).render(
    <StrictMode>
        <ConfigProvider
            theme={{
                cssVar: true,
                hashed: false,
                token: {
                    colorPrimary: "#00674f",
                    colorBgBase: "hsl(166, 100%, 20%, 5%)",
                    colorLink: "#00674f",
                    colorFillSecondary: "#7789f4",
                    colorFillTertiary: "#d86364",
                    fontFamily: `"Poppins"`,
                },
                components: {
                    Card: {
                        colorBgBase: "hsl(166, 100%, 20%, 5%)",
                    },
                    Modal: {
                        colorBgElevated: "white",
                    },
                },
<<<<<<< HEAD
            }}
        >
=======
            }}>
>>>>>>> 697fc421
            <QueryClientProvider client={queryClient}>
                <BrowserRouter>
                    {/* TODO: Set up fallback redirect urls based on user role, or use a redirect url that is set in the Clerk Dashboard */}
                    {/* The issue is I can't use user.publicMetadata.role in the ClerkProvider because the user object is not available until after the ClerkProvider is mounted lol, and you can't use React hooks if they're not in a React component, so you could make a custom component that is used in the ClerkProvider to set the fallback redirect url based on the user's role */}
                    {/* I think redirect would be best for this, but open to ideas */}
                    {/*  */}
                    {/*  */}
                    {/* More TODOs: */}
                    {/* We also need to make sure that we somehow assign a role upon creation in the Clerk user object, or our own DB User object */}
                    <ClerkProvider
                        publishableKey={CLERK_PUBLISHABLE_KEY}
                        signUpFallbackRedirectUrl="/"
<<<<<<< HEAD
                        signInFallbackRedirectUrl="/"
                    >
=======
                        signInFallbackRedirectUrl="/">
>>>>>>> 697fc421
                        {/* Routes: Container for all Route definitions */}
                        <Routes>
                            {/* Example and Explanation of Routes */}
                            {/*
            Routes are used to define the paths and components that will be rendered when a user navigates to a specific URL.
            They are placed inside the BrowserRouter component.
            Each Route component has a path prop that specifies the URL path, and an element prop that specifies the component to render.

            For example, the Route with path="/" will render the App component when the user navigates to the root URL (e.g., http://localhost:5173/).

            // Docs for Routes: https://reactrouter.com/start/library/routing

            // Docs for Navigation: https://reactrouter.com/start/library/navigating
          */}

                            {/* Main Route (Landing Page) */}
                            {/* Pre-authentication Layout Group */}
                            <Route element={<PreAuthedLayout />}>
                                {/* Landing Page */}
<<<<<<< HEAD
                                <Route index element={<App />} />
=======
                                <Route
                                    index
                                    element={<App />}
                                />
>>>>>>> 697fc421

                                {/* Reusable Components Route */}
                                <Route
                                    path="reusable-components"
                                    element={<ReusableComponents />}
                                />

                                {/* Authentication Routes */}
                                <Route path="auth">
<<<<<<< HEAD
                                    <Route path="login" element={<LoginForm />} />
                                    {/* We probably don't need a register route, but I'll leave it here for now */}
                                    <Route path="register" element={<h1>Register</h1>} />
=======
                                    <Route
                                        path="login"
                                        element={<LoginForm />}
                                    />
                                    {/* We probably don't need a register route, but I'll leave it here for now */}
                                    <Route
                                        path="register"
                                        element={<h1>Register</h1>}
                                    />
>>>>>>> 697fc421
                                </Route>

                                {/* Testing Routes */}
                                <Route path="test">
<<<<<<< HEAD
                                    <Route path="test-clerk-go-backend" element={<TestGoBackend />} />
=======
                                    <Route
                                        path="test-clerk-go-backend"
                                        element={<TestGoBackend />}
                                    />
>>>>>>> 697fc421
                                </Route>
                            </Route>
                            {/* End of Pre-authentication Layout Group */}

                            {/* Protected Routes (Admin & Tenant) */}
                            <Route element={<ProtectedRoutes />}>
                                {/* Authenticated Layout Group */}
                                <Route element={<AuthenticatedLayout />}>
                                    {/* Admin Route Group */}
                                    <Route path="admin">
<<<<<<< HEAD
                                        <Route index element={<AdminDashboard />} />
=======
                                        <Route
                                            index
                                            element={<AdminDashboard />}
                                        />
>>>>>>> 697fc421
                                        <Route
                                            path="init-apartment-complex"
                                            element={<h1>Initial Admin Apartment Complex Setup</h1>}
                                        />
<<<<<<< HEAD
                                        <Route path="add-tenant" element={<AddTenant />} />
=======
                                        <Route
                                            path="add-tenant"
                                            element={<AddTenant />}
                                        />
>>>>>>> 697fc421
                                        <Route
                                            path="admin-view-and-edit-leases"
                                            element={<AdminViewEditLeases />}
                                        />
                                        <Route
                                            path="admin-view-and-edit-work-orders-and-complaints"
                                            element={<h1>Admin View & Edit Work Orders & Complaints</h1>}
                                        />
                                    </Route>

                                    {/* Tenant Route Group */}
                                    <Route path="tenant">
<<<<<<< HEAD
                                        <Route index element={<h1>Tenant Dashboard</h1>} />
=======
                                        <Route
                                            index
                                            element={<TenantDashBoard />}
                                        />
>>>>>>> 697fc421
                                        <Route
                                            path="guest-parking"
                                            element={<h1>Guest Parking</h1>}
                                        />
                                        <Route
                                            path="tenant-view-and-edit-leases"
                                            element={<h1>Digital Documents</h1>}
                                        />
                                        <Route
                                            path="tenant-work-orders-and-complaints"
                                            element={<TenantComplaintsAndWorkOrders />}
                                        />
                                    </Route>
                                </Route>
                            </Route>
                            {/* End of Protected Routes (Admin & Tenant) */}

                            {/* 404 Route - Always place at the end to catch unmatched routes */}
<<<<<<< HEAD
                            <Route path="*" element={<ErrorNotFound />} />
=======
                            <Route
                                path="*"
                                element={<ErrorNotFound />}
                            />
>>>>>>> 697fc421
                        </Routes>
                    </ClerkProvider>
                </BrowserRouter>
            </QueryClientProvider>
        </ConfigProvider>
    </StrictMode>
<<<<<<< HEAD
)
=======
);
>>>>>>> 697fc421
<|MERGE_RESOLUTION|>--- conflicted
+++ resolved
@@ -5,14 +5,6 @@
 // Styles
 import "./styles/styles.scss";
 import "@fontsource/poppins/400.css";
-
-<<<<<<< HEAD
-
-=======
-// Pages &Components
-import App from "./App.tsx";
-import ReusableComponents from "./pages/ReusableComponents.tsx";
->>>>>>> 697fc421
 
 // Routing
 import { BrowserRouter, Route, Routes } from "react-router";
@@ -29,7 +21,6 @@
 import { ConfigProvider } from "antd";
 
 // Clerk
-<<<<<<< HEAD
 import { ClerkProvider } from "@clerk/react-router"
 import TestGoBackend from "./components/TestGoBackend.tsx"
 
@@ -37,33 +28,17 @@
 import App from "./App.tsx"
 import AdminDashboard from "./pages/AdminDashboard.tsx"
 import AdminViewEditLeases from "./pages/AdminViewEditLeases.tsx"
-import TenantComplaintsAndWorkOrders from "./pages/TenantComplaintsAndWorkOrders.tsx";
-
-// Pages &Components
-import ReusableComponents from "./pages/ReusableComponents.tsx"
-import AddTenant from "./pages/AddTenant.tsx";
-
-
-const CLERK_PUBLISHABLE_KEY = import.meta.env.VITE_CLERK_PUBLISHABLE_KEY
-
-if (!CLERK_PUBLISHABLE_KEY) {
-    throw new Error("Missing Publishable Clerk Key (ENV VARIABLE)")
-=======
-import { ClerkProvider } from "@clerk/react-router";
-import TestGoBackend from "./components/TestGoBackend.tsx";
-
-import AdminDashboard from "./pages/AdminDashboard.tsx";
 import AddTenant from "./pages/AddTenant.tsx";
 import AdminViewEditLeases from "./pages/AdminViewEditLeases.tsx";
+import TenantComplaintsAndWorkOrders from "./pages/TenantComplaintsAndWorkOrders.tsx";
+import ReusableComponents from "./pages/ReusableComponents.tsx"
 
-import TenantComplaintsAndWorkOrders from "./pages/TenantComplaintsAndWorkOrders.tsx";
 import { TenantDashBoard } from "./components/TenantDashBoard.tsx";
 
 const CLERK_PUBLISHABLE_KEY = import.meta.env.VITE_CLERK_PUBLISHABLE_KEY;
 
 if (!CLERK_PUBLISHABLE_KEY) {
     throw new Error("Missing Publishable Clerk Key (ENV VARIABLE)");
->>>>>>> 697fc421
 }
 
 const queryClient = new QueryClient();
@@ -90,12 +65,7 @@
                         colorBgElevated: "white",
                     },
                 },
-<<<<<<< HEAD
-            }}
-        >
-=======
             }}>
->>>>>>> 697fc421
             <QueryClientProvider client={queryClient}>
                 <BrowserRouter>
                     {/* TODO: Set up fallback redirect urls based on user role, or use a redirect url that is set in the Clerk Dashboard */}
@@ -108,12 +78,8 @@
                     <ClerkProvider
                         publishableKey={CLERK_PUBLISHABLE_KEY}
                         signUpFallbackRedirectUrl="/"
-<<<<<<< HEAD
                         signInFallbackRedirectUrl="/"
-                    >
-=======
-                        signInFallbackRedirectUrl="/">
->>>>>>> 697fc421
+                      >
                         {/* Routes: Container for all Route definitions */}
                         <Routes>
                             {/* Example and Explanation of Routes */}
@@ -133,14 +99,10 @@
                             {/* Pre-authentication Layout Group */}
                             <Route element={<PreAuthedLayout />}>
                                 {/* Landing Page */}
-<<<<<<< HEAD
-                                <Route index element={<App />} />
-=======
                                 <Route
                                     index
                                     element={<App />}
                                 />
->>>>>>> 697fc421
 
                                 {/* Reusable Components Route */}
                                 <Route
@@ -150,11 +112,6 @@
 
                                 {/* Authentication Routes */}
                                 <Route path="auth">
-<<<<<<< HEAD
-                                    <Route path="login" element={<LoginForm />} />
-                                    {/* We probably don't need a register route, but I'll leave it here for now */}
-                                    <Route path="register" element={<h1>Register</h1>} />
-=======
                                     <Route
                                         path="login"
                                         element={<LoginForm />}
@@ -164,19 +121,14 @@
                                         path="register"
                                         element={<h1>Register</h1>}
                                     />
->>>>>>> 697fc421
                                 </Route>
 
                                 {/* Testing Routes */}
                                 <Route path="test">
-<<<<<<< HEAD
-                                    <Route path="test-clerk-go-backend" element={<TestGoBackend />} />
-=======
                                     <Route
                                         path="test-clerk-go-backend"
                                         element={<TestGoBackend />}
                                     />
->>>>>>> 697fc421
                                 </Route>
                             </Route>
                             {/* End of Pre-authentication Layout Group */}
@@ -187,26 +139,18 @@
                                 <Route element={<AuthenticatedLayout />}>
                                     {/* Admin Route Group */}
                                     <Route path="admin">
-<<<<<<< HEAD
-                                        <Route index element={<AdminDashboard />} />
-=======
                                         <Route
                                             index
                                             element={<AdminDashboard />}
                                         />
->>>>>>> 697fc421
                                         <Route
                                             path="init-apartment-complex"
                                             element={<h1>Initial Admin Apartment Complex Setup</h1>}
                                         />
-<<<<<<< HEAD
-                                        <Route path="add-tenant" element={<AddTenant />} />
-=======
                                         <Route
                                             path="add-tenant"
                                             element={<AddTenant />}
                                         />
->>>>>>> 697fc421
                                         <Route
                                             path="admin-view-and-edit-leases"
                                             element={<AdminViewEditLeases />}
@@ -219,14 +163,10 @@
 
                                     {/* Tenant Route Group */}
                                     <Route path="tenant">
-<<<<<<< HEAD
-                                        <Route index element={<h1>Tenant Dashboard</h1>} />
-=======
                                         <Route
                                             index
                                             element={<TenantDashBoard />}
                                         />
->>>>>>> 697fc421
                                         <Route
                                             path="guest-parking"
                                             element={<h1>Guest Parking</h1>}
@@ -245,22 +185,14 @@
                             {/* End of Protected Routes (Admin & Tenant) */}
 
                             {/* 404 Route - Always place at the end to catch unmatched routes */}
-<<<<<<< HEAD
-                            <Route path="*" element={<ErrorNotFound />} />
-=======
                             <Route
                                 path="*"
                                 element={<ErrorNotFound />}
                             />
->>>>>>> 697fc421
                         </Routes>
                     </ClerkProvider>
                 </BrowserRouter>
             </QueryClientProvider>
         </ConfigProvider>
     </StrictMode>
-<<<<<<< HEAD
-)
-=======
-);
->>>>>>> 697fc421
+);