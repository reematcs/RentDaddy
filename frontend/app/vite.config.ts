--- conflicted
+++ resolved
@@ -4,12 +4,11 @@
 import * as path from 'path';
 
 // https://vitejs.dev/config/
-<<<<<<< HEAD
 export default defineConfig(({ mode }: ConfigEnv) => {
     // Load env file based on `mode` in the current directory.
     // Set the third parameter to '' to load all env regardless of the `VITE_` prefix.
     const env = loadEnv(mode, path.resolve(__dirname), '');
-    
+
     // Safe console.log for build environment
     if (mode === 'development') {
         console.log('Vite environment variables:');
@@ -44,25 +43,4 @@
             'import.meta.env.VITE_ENV': JSON.stringify(env.VITE_ENV || 'development'),
         }
     };
-});
-=======
-export default defineConfig({
-    envDir: "../../.env",
-    plugins: [react()],
-    server: {
-        host: "0.0.0.0",               // 🔥 Listen on all interfaces (not just localhost)
-        port: 5173,                    // 🔒 Must match ECS container & ALB config
-        strictPort: true,             // 📌 Avoid port fallbacks
-        cors: true,                   // ✅ Needed for browser ALB requests
-        origin: "https://app.curiousdev.net", // 🧠 Helps Vite generate correct URLs (optional but safe)
-    },
-    preview: {
-        host: "0.0.0.0",
-        port: 5173,
-    },
-    build: {
-        sourcemap: true,
-        reportCompressedSize: false,
-    },
-});
->>>>>>> e23615a6
+});