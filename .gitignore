--- conflicted
+++ resolved
@@ -59,12 +59,4 @@
 log/
 logs/
 logging/
-<<<<<<< HEAD
-*.log.*
-rentdaddy_key
-rentdaddy_key.pub
-
-**/CLAUDE.local.md
-=======
-*.log.*
->>>>>>> e23615a6
+*.log.*